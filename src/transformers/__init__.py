--- conflicted
+++ resolved
@@ -1236,16 +1236,7 @@
             "AlternatingCodebooksLogitsProcessor",
             "BayesianDetectorConfig",
             "BayesianDetectorModel",
-<<<<<<< HEAD
-            "BeamScorer",
             "ClassifierFreeGuidanceLogitsProcessor",
-            "ConstrainedBeamSearchScorer",
-            "Constraint",
-            "ConstraintListState",
-            "DisjunctiveConstraint",
-=======
-            "ClassifierFreeGuidanceLogitsProcessor",
->>>>>>> 3927ffed
             "EncoderNoRepeatNGramLogitsProcessor",
             "EncoderRepetitionPenaltyLogitsProcessor",
             "EosTokenCriteria",
@@ -1266,10 +1257,6 @@
             "MinPLogitsWarper",
             "NoBadWordsLogitsProcessor",
             "NoRepeatNGramLogitsProcessor",
-<<<<<<< HEAD
-            "PhrasalConstraint",
-=======
->>>>>>> 3927ffed
             "PrefixConstrainedLogitsProcessor",
             "RepetitionPenaltyLogitsProcessor",
             "SequenceBiasLogitsProcessor",
@@ -1282,10 +1269,7 @@
             "SynthIDTextWatermarkingConfig",
             "SynthIDTextWatermarkLogitsProcessor",
             "TemperatureLogitsWarper",
-<<<<<<< HEAD
-=======
             "TopHLogitsWarper",
->>>>>>> 3927ffed
             "TopKLogitsWarper",
             "TopPLogitsWarper",
             "TypicalLogitsWarper",
@@ -1293,7 +1277,6 @@
             "WatermarkDetector",
             "WatermarkLogitsProcessor",
             "WhisperTimeStampLogitsProcessor",
-<<<<<<< HEAD
         ]
     )
 
@@ -4014,8 +3997,6 @@
         [
             "ZoeDepthForDepthEstimation",
             "ZoeDepthPreTrainedModel",
-=======
->>>>>>> 3927ffed
         ]
     )
     _import_structure["masking_utils"] = ["AttentionMaskInterface"]
@@ -5188,7 +5169,6 @@
     from .utils import is_torch_xpu_available as is_torch_xpu_available
     from .utils.kernel_config import KernelConfig as KernelConfig
 
-<<<<<<< HEAD
     # bitsandbytes config
     from .utils.quantization_config import (
         AqlmConfig,
@@ -7647,9 +7627,7 @@
             FlaxWhisperTimeStampLogitsProcessor,
         )
         from .modeling_flax_utils import FlaxPreTrainedModel
-=======
     # Quantization config
->>>>>>> 3927ffed
     from .utils.quantization_config import AqlmConfig as AqlmConfig
     from .utils.quantization_config import AutoRoundConfig as AutoRoundConfig
     from .utils.quantization_config import AwqConfig as AwqConfig
