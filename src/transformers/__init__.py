--- conflicted
+++ resolved
@@ -1481,7 +1481,6 @@
             "BeitPreTrainedModel",
         ]
     )
-<<<<<<< HEAD
     _import_structure["models.bert"].extend(
         [
             "BertForMaskedLM",
@@ -1496,28 +1495,6 @@
             "BertPreTrainedModel",
             "load_tf_weights_in_bert",
         ]
-=======
-
-    # bitsandbytes config
-    from .utils.quantization_config import (
-        AqlmConfig,
-        AutoRoundConfig,
-        AwqConfig,
-        BitNetConfig,
-        BitsAndBytesConfig,
-        CompressedTensorsConfig,
-        EetqConfig,
-        FbgemmFp8Config,
-        FineGrainedFP8Config,
-        GPTQConfig,
-        HiggsConfig,
-        HqqConfig,
-        QuantoConfig,
-        QuarkConfig,
-        SpQRConfig,
-        TorchAoConfig,
-        VptqConfig,
->>>>>>> 7bb619d7
     )
     _import_structure["models.bert_generation"].extend(
         [
@@ -5198,6 +5175,7 @@
     # bitsandbytes config
     from .utils.quantization_config import (
         AqlmConfig,
+        AutoRoundConfig,
         AwqConfig,
         BitNetConfig,
         BitsAndBytesConfig,
@@ -5424,6 +5402,7 @@
         from .model_debugging_utils import (
             model_addition_debugger_context,
         )
+        from .modeling_layers import GradientCheckpointingLayer
         from .modeling_rope_utils import ROPE_INIT_FUNCTIONS, dynamic_rope_update
         from .modeling_utils import AttentionInterface, PreTrainedModel
         from .models.albert import (
@@ -7559,12 +7538,6 @@
             ZoeDepthForDepthEstimation,
             ZoeDepthPreTrainedModel,
         )
-<<<<<<< HEAD
-=======
-        from .modeling_layers import GradientCheckpointingLayer
-        from .modeling_rope_utils import ROPE_INIT_FUNCTIONS, dynamic_rope_update
-        from .modeling_utils import AttentionInterface, PreTrainedModel
->>>>>>> 7bb619d7
 
         # Optimization
         from .optimization import (
