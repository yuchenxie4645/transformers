# Copyright 2020 The HuggingFace Team. All rights reserved.
#
# Licensed under the Apache License, Version 2.0 (the "License");
# you may not use this file except in compliance with the License.
# You may obtain a copy of the License at
#
#     http://www.apache.org/licenses/LICENSE-2.0
#
# Unless required by applicable law or agreed to in writing, software
# distributed under the License is distributed on an "AS IS" BASIS,
# WITHOUT WARRANTIES OR CONDITIONS OF ANY KIND, either express or implied.
# See the License for the specific language governing permissions and
# limitations under the License.

# When adding a new object to this init, remember to add it twice: once inside the `_import_structure` dictionary and
# once inside the `if TYPE_CHECKING` branch. The `TYPE_CHECKING` should have import statements as usual, but they are
# only there for type checking. The `_import_structure` is a dictionary submodule to list of object names, and is used
# to defer the actual importing for when the objects are requested. This way `import transformers` provides the names
# in the namespace without actually importing anything (and especially none of the backends).

__version__ = "4.52.0.dev0"

from pathlib import Path
from typing import TYPE_CHECKING

# Check the dependencies satisfy the minimal versions required.
from . import dependency_versions_check
from .utils import (
    OptionalDependencyNotAvailable,
    _LazyModule,
    is_bitsandbytes_available,
    is_essentia_available,
    is_flax_available,
    is_g2p_en_available,
    is_keras_nlp_available,
    is_librosa_available,
    is_pretty_midi_available,
    is_scipy_available,
    is_sentencepiece_available,
    is_speech_available,
    is_tensorflow_text_available,
    is_tf_available,
    is_timm_available,
    is_tokenizers_available,
    is_torch_available,
    is_torchaudio_available,
    is_torchvision_available,
    is_vision_available,
    logging,
)
from .utils.import_utils import define_import_structure


logger = logging.get_logger(__name__)  # pylint: disable=invalid-name

# Base objects, independent of any specific backend
_import_structure = {
    "audio_utils": [],
    "commands": [],
    "configuration_utils": ["PretrainedConfig"],
    "convert_graph_to_onnx": [],
    "convert_slow_tokenizers_checkpoints_to_fast": [],
    "convert_tf_hub_seq_to_seq_bert_to_pytorch": [],
    "data": [
        "DataProcessor",
        "InputExample",
        "InputFeatures",
        "SingleSentenceClassificationProcessor",
        "SquadExample",
        "SquadFeatures",
        "SquadV1Processor",
        "SquadV2Processor",
        "glue_compute_metrics",
        "glue_convert_examples_to_features",
        "glue_output_modes",
        "glue_processors",
        "glue_tasks_num_labels",
        "squad_convert_examples_to_features",
        "xnli_compute_metrics",
        "xnli_output_modes",
        "xnli_processors",
        "xnli_tasks_num_labels",
    ],
    "data.data_collator": [
        "DataCollator",
        "DataCollatorForLanguageModeling",
        "DataCollatorForMultipleChoice",
        "DataCollatorForPermutationLanguageModeling",
        "DataCollatorForSeq2Seq",
        "DataCollatorForSOP",
        "DataCollatorForTokenClassification",
        "DataCollatorForWholeWordMask",
        "DataCollatorWithFlattening",
        "DataCollatorWithPadding",
        "DefaultDataCollator",
        "default_data_collator",
    ],
    "data.metrics": [],
    "data.processors": [],
    "debug_utils": [],
    "dependency_versions_check": [],
    "dependency_versions_table": [],
    "dynamic_module_utils": [],
    "feature_extraction_sequence_utils": ["SequenceFeatureExtractor"],
    "feature_extraction_utils": ["BatchFeature", "FeatureExtractionMixin"],
    "file_utils": [],
    "generation": [
        "AsyncTextIteratorStreamer",
        "CompileConfig",
        "GenerationConfig",
        "TextIteratorStreamer",
        "TextStreamer",
        "WatermarkingConfig",
    ],
    "hf_argparser": ["HfArgumentParser"],
    "hyperparameter_search": [],
    "image_transforms": [],
    "integrations": [
        "is_clearml_available",
        "is_comet_available",
        "is_dvclive_available",
        "is_neptune_available",
        "is_optuna_available",
        "is_ray_available",
        "is_ray_tune_available",
        "is_sigopt_available",
        "is_swanlab_available",
        "is_tensorboard_available",
        "is_wandb_available",
    ],
    "loss": [],
    "modelcard": ["ModelCard"],
    # Losses
    "modeling_tf_pytorch_utils": [
        "convert_tf_weight_name_to_pt_weight_name",
        "load_pytorch_checkpoint_in_tf2_model",
        "load_pytorch_model_in_tf2_model",
        "load_pytorch_weights_in_tf2_model",
        "load_tf2_checkpoint_in_pytorch_model",
        "load_tf2_model_in_pytorch_model",
        "load_tf2_weights_in_pytorch_model",
    ],
    # Models
    "models": [],
    "models.albert": ["AlbertConfig"],
    "models.align": [
        "AlignConfig",
        "AlignProcessor",
        "AlignTextConfig",
        "AlignVisionConfig",
    ],
    "models.altclip": [
        "AltCLIPConfig",
        "AltCLIPProcessor",
        "AltCLIPTextConfig",
        "AltCLIPVisionConfig",
    ],
    "models.aria": [
        "AriaConfig",
        "AriaProcessor",
        "AriaTextConfig",
    ],
    "models.arlow": [
        "ArlowConfig",
        "ArlowTokenizer",
    ],
    "models.audio_spectrogram_transformer": [
        "ASTConfig",
        "ASTFeatureExtractor",
    ],
    "models.auto": [
        "CONFIG_MAPPING",
        "FEATURE_EXTRACTOR_MAPPING",
        "IMAGE_PROCESSOR_MAPPING",
        "MODEL_NAMES_MAPPING",
        "PROCESSOR_MAPPING",
        "TOKENIZER_MAPPING",
        "AutoConfig",
        "AutoFeatureExtractor",
        "AutoImageProcessor",
        "AutoProcessor",
        "AutoTokenizer",
    ],
    "models.autoformer": ["AutoformerConfig"],
    "models.aya_vision": ["AyaVisionConfig", "AyaVisionProcessor"],
    "models.bamba": ["BambaConfig"],
    "models.bark": [
        "BarkCoarseConfig",
        "BarkConfig",
        "BarkFineConfig",
        "BarkProcessor",
        "BarkSemanticConfig",
    ],
    "models.bart": ["BartConfig", "BartTokenizer"],
    "models.barthez": [],
    "models.bartpho": [],
    "models.beit": ["BeitConfig"],
    "models.bert": [
        "BasicTokenizer",
        "BertConfig",
        "BertTokenizer",
        "WordpieceTokenizer",
    ],
    "models.bert_generation": ["BertGenerationConfig"],
    "models.bert_japanese": [
        "BertJapaneseTokenizer",
        "CharacterTokenizer",
        "MecabTokenizer",
    ],
    "models.bertweet": ["BertweetTokenizer"],
    "models.big_bird": ["BigBirdConfig"],
    "models.bigbird_pegasus": ["BigBirdPegasusConfig"],
    "models.biogpt": [
        "BioGptConfig",
        "BioGptTokenizer",
    ],
    "models.bit": ["BitConfig"],
    "models.blenderbot": [
        "BlenderbotConfig",
        "BlenderbotTokenizer",
    ],
    "models.blenderbot_small": [
        "BlenderbotSmallConfig",
        "BlenderbotSmallTokenizer",
    ],
    "models.blip": [
        "BlipConfig",
        "BlipProcessor",
        "BlipTextConfig",
        "BlipVisionConfig",
    ],
    "models.blip_2": [
        "Blip2Config",
        "Blip2Processor",
        "Blip2QFormerConfig",
        "Blip2VisionConfig",
    ],
    "models.bloom": ["BloomConfig"],
    "models.bridgetower": [
        "BridgeTowerConfig",
        "BridgeTowerProcessor",
        "BridgeTowerTextConfig",
        "BridgeTowerVisionConfig",
    ],
    "models.bros": [
        "BrosConfig",
        "BrosProcessor",
    ],
    "models.byt5": ["ByT5Tokenizer"],
    "models.camembert": ["CamembertConfig"],
    "models.canine": [
        "CanineConfig",
        "CanineTokenizer",
    ],
    "models.chameleon": [
        "ChameleonConfig",
        "ChameleonProcessor",
        "ChameleonVQVAEConfig",
    ],
    "models.chinese_clip": [
        "ChineseCLIPConfig",
        "ChineseCLIPProcessor",
        "ChineseCLIPTextConfig",
        "ChineseCLIPVisionConfig",
    ],
    "models.clap": [
        "ClapAudioConfig",
        "ClapConfig",
        "ClapProcessor",
        "ClapTextConfig",
    ],
    "models.clip": [
        "CLIPConfig",
        "CLIPProcessor",
        "CLIPTextConfig",
        "CLIPTokenizer",
        "CLIPVisionConfig",
    ],
    "models.clipseg": [
        "CLIPSegConfig",
        "CLIPSegProcessor",
        "CLIPSegTextConfig",
        "CLIPSegVisionConfig",
    ],
    "models.clvp": [
        "ClvpConfig",
        "ClvpDecoderConfig",
        "ClvpEncoderConfig",
        "ClvpFeatureExtractor",
        "ClvpProcessor",
        "ClvpTokenizer",
    ],
    "models.code_llama": [],
    "models.codegen": [
        "CodeGenConfig",
        "CodeGenTokenizer",
    ],
    "models.cohere": ["CohereConfig"],
    "models.cohere2": ["Cohere2Config"],
    "models.colpali": [
        "ColPaliConfig",
        "ColPaliProcessor",
    ],
    "models.conditional_detr": ["ConditionalDetrConfig"],
    "models.convbert": [
        "ConvBertConfig",
        "ConvBertTokenizer",
    ],
    "models.convnext": ["ConvNextConfig"],
    "models.convnextv2": ["ConvNextV2Config"],
    "models.cpm": [],
    "models.cpmant": [
        "CpmAntConfig",
        "CpmAntTokenizer",
    ],
    "models.ctrl": [
        "CTRLConfig",
        "CTRLTokenizer",
    ],
    "models.cvt": ["CvtConfig"],
    "models.dab_detr": ["DabDetrConfig"],
    "models.dac": ["DacConfig", "DacFeatureExtractor"],
    "models.data2vec": [
        "Data2VecAudioConfig",
        "Data2VecTextConfig",
        "Data2VecVisionConfig",
    ],
    "models.dbrx": ["DbrxConfig"],
    "models.deberta": [
        "DebertaConfig",
        "DebertaTokenizer",
    ],
    "models.deberta_v2": ["DebertaV2Config"],
    "models.decision_transformer": ["DecisionTransformerConfig"],
    "models.deepseek_v3": ["DeepseekV3Config"],
    "models.deformable_detr": ["DeformableDetrConfig"],
    "models.deit": ["DeiTConfig"],
    "models.deprecated": [],
    "models.deprecated.bort": [],
    "models.deprecated.deta": ["DetaConfig"],
    "models.deprecated.efficientformer": ["EfficientFormerConfig"],
    "models.deprecated.ernie_m": ["ErnieMConfig"],
    "models.deprecated.gptsan_japanese": [
        "GPTSanJapaneseConfig",
        "GPTSanJapaneseTokenizer",
    ],
    "models.deprecated.graphormer": ["GraphormerConfig"],
    "models.deprecated.jukebox": [
        "JukeboxConfig",
        "JukeboxPriorConfig",
        "JukeboxTokenizer",
        "JukeboxVQVAEConfig",
    ],
    "models.deprecated.mctct": [
        "MCTCTConfig",
        "MCTCTFeatureExtractor",
        "MCTCTProcessor",
    ],
    "models.deprecated.mega": ["MegaConfig"],
    "models.deprecated.mmbt": ["MMBTConfig"],
    "models.deprecated.nat": ["NatConfig"],
    "models.deprecated.nezha": ["NezhaConfig"],
    "models.deprecated.open_llama": ["OpenLlamaConfig"],
    "models.deprecated.qdqbert": ["QDQBertConfig"],
    "models.deprecated.realm": [
        "RealmConfig",
        "RealmTokenizer",
    ],
    "models.deprecated.retribert": [
        "RetriBertConfig",
        "RetriBertTokenizer",
    ],
    "models.deprecated.speech_to_text_2": [
        "Speech2Text2Config",
        "Speech2Text2Processor",
        "Speech2Text2Tokenizer",
    ],
    "models.deprecated.tapex": ["TapexTokenizer"],
    "models.deprecated.trajectory_transformer": ["TrajectoryTransformerConfig"],
    "models.deprecated.transfo_xl": [
        "TransfoXLConfig",
        "TransfoXLCorpus",
        "TransfoXLTokenizer",
    ],
    "models.deprecated.tvlt": [
        "TvltConfig",
        "TvltFeatureExtractor",
        "TvltProcessor",
    ],
    "models.deprecated.van": ["VanConfig"],
    "models.deprecated.vit_hybrid": ["ViTHybridConfig"],
    "models.deprecated.xlm_prophetnet": ["XLMProphetNetConfig"],
    "models.depth_anything": ["DepthAnythingConfig"],
    "models.depth_pro": ["DepthProConfig"],
    "models.detr": ["DetrConfig"],
    "models.dialogpt": [],
    "models.diffllama": ["DiffLlamaConfig"],
    "models.dinat": ["DinatConfig"],
    "models.dinov2": ["Dinov2Config"],
    "models.dinov2_with_registers": ["Dinov2WithRegistersConfig"],
    "models.distilbert": [
        "DistilBertConfig",
        "DistilBertTokenizer",
    ],
    "models.dit": [],
    "models.donut": [
        "DonutProcessor",
        "DonutSwinConfig",
    ],
    "models.dpr": [
        "DPRConfig",
        "DPRContextEncoderTokenizer",
        "DPRQuestionEncoderTokenizer",
        "DPRReaderOutput",
        "DPRReaderTokenizer",
    ],
    "models.dpt": ["DPTConfig"],
    "models.efficientnet": ["EfficientNetConfig"],
    "models.electra": [
        "ElectraConfig",
        "ElectraTokenizer",
    ],
    "models.emu3": [
        "Emu3Config",
        "Emu3Processor",
        "Emu3TextConfig",
        "Emu3VQVAEConfig",
    ],
    "models.encodec": [
        "EncodecConfig",
        "EncodecFeatureExtractor",
    ],
    "models.encoder_decoder": ["EncoderDecoderConfig"],
    "models.ernie": ["ErnieConfig"],
    "models.esm": ["EsmConfig", "EsmTokenizer"],
    "models.falcon": ["FalconConfig"],
    "models.falcon_mamba": ["FalconMambaConfig"],
    "models.fastspeech2_conformer": [
        "FastSpeech2ConformerConfig",
        "FastSpeech2ConformerHifiGanConfig",
        "FastSpeech2ConformerTokenizer",
        "FastSpeech2ConformerWithHifiGanConfig",
    ],
    "models.flaubert": ["FlaubertConfig", "FlaubertTokenizer"],
    "models.flava": [
        "FlavaConfig",
        "FlavaImageCodebookConfig",
        "FlavaImageConfig",
        "FlavaMultimodalConfig",
        "FlavaTextConfig",
    ],
    "models.fnet": ["FNetConfig"],
    "models.focalnet": ["FocalNetConfig"],
    "models.fsmt": [
        "FSMTConfig",
        "FSMTTokenizer",
    ],
    "models.funnel": [
        "FunnelConfig",
        "FunnelTokenizer",
    ],
    "models.fuyu": ["FuyuConfig"],
    "models.gemma": ["GemmaConfig"],
    "models.gemma2": ["Gemma2Config"],
    "models.gemma3": ["Gemma3Config", "Gemma3Processor", "Gemma3TextConfig"],
    "models.git": [
        "GitConfig",
        "GitProcessor",
        "GitVisionConfig",
    ],
    "models.glm": ["GlmConfig"],
    "models.glpn": ["GLPNConfig"],
    "models.got_ocr2": [
        "GotOcr2Config",
        "GotOcr2Processor",
        "GotOcr2VisionConfig",
    ],
    "models.gpt2": [
        "GPT2Config",
        "GPT2Tokenizer",
    ],
    "models.gpt_bigcode": ["GPTBigCodeConfig"],
    "models.gpt_neo": ["GPTNeoConfig"],
    "models.gpt_neox": ["GPTNeoXConfig"],
    "models.gpt_neox_japanese": ["GPTNeoXJapaneseConfig"],
    "models.gpt_sw3": [],
    "models.gptj": ["GPTJConfig"],
    "models.granite": ["GraniteConfig"],
    "models.granitemoe": ["GraniteMoeConfig"],
    "models.granitemoeshared": ["GraniteMoeSharedConfig"],
    "models.grounding_dino": [
        "GroundingDinoConfig",
        "GroundingDinoProcessor",
    ],
    "models.groupvit": [
        "GroupViTConfig",
        "GroupViTTextConfig",
        "GroupViTVisionConfig",
    ],
    "models.helium": ["HeliumConfig"],
    "models.herbert": ["HerbertTokenizer"],
    "models.hiera": ["HieraConfig"],
    "models.hubert": ["HubertConfig"],
    "models.ibert": ["IBertConfig"],
    "models.idefics": ["IdeficsConfig"],
    "models.idefics2": ["Idefics2Config"],
    "models.idefics3": ["Idefics3Config"],
    "models.ijepa": ["IJepaConfig"],
    "models.imagegpt": ["ImageGPTConfig"],
    "models.informer": ["InformerConfig"],
    "models.instructblip": [
        "InstructBlipConfig",
        "InstructBlipProcessor",
        "InstructBlipQFormerConfig",
        "InstructBlipVisionConfig",
    ],
    "models.instructblipvideo": [
        "InstructBlipVideoConfig",
        "InstructBlipVideoProcessor",
        "InstructBlipVideoQFormerConfig",
        "InstructBlipVideoVisionConfig",
    ],
    "models.jamba": ["JambaConfig"],
    "models.jetmoe": ["JetMoeConfig"],
    "models.kosmos2": [
        "Kosmos2Config",
        "Kosmos2Processor",
    ],
    "models.layoutlm": [
        "LayoutLMConfig",
        "LayoutLMTokenizer",
    ],
    "models.layoutlmv2": [
        "LayoutLMv2Config",
        "LayoutLMv2FeatureExtractor",
        "LayoutLMv2ImageProcessor",
        "LayoutLMv2Processor",
        "LayoutLMv2Tokenizer",
    ],
    "models.layoutlmv3": [
        "LayoutLMv3Config",
        "LayoutLMv3FeatureExtractor",
        "LayoutLMv3ImageProcessor",
        "LayoutLMv3Processor",
        "LayoutLMv3Tokenizer",
    ],
    "models.layoutxlm": ["LayoutXLMProcessor"],
    "models.led": ["LEDConfig", "LEDTokenizer"],
    "models.levit": ["LevitConfig"],
    "models.lilt": ["LiltConfig"],
    "models.llama": ["LlamaConfig"],
    "models.llama4": [
        "Llama4Config",
        "Llama4Processor",
        "Llama4TextConfig",
        "Llama4VisionConfig",
    ],
    "models.llava": [
        "LlavaConfig",
        "LlavaProcessor",
    ],
    "models.llava_next": [
        "LlavaNextConfig",
        "LlavaNextProcessor",
    ],
    "models.llava_next_video": [
        "LlavaNextVideoConfig",
        "LlavaNextVideoProcessor",
    ],
    "models.llava_onevision": ["LlavaOnevisionConfig", "LlavaOnevisionProcessor"],
    "models.longformer": [
        "LongformerConfig",
        "LongformerTokenizer",
    ],
    "models.longt5": ["LongT5Config"],
    "models.luke": [
        "LukeConfig",
        "LukeTokenizer",
    ],
    "models.lxmert": [
        "LxmertConfig",
        "LxmertTokenizer",
    ],
    "models.m2m_100": ["M2M100Config"],
    "models.mamba": ["MambaConfig"],
    "models.mamba2": ["Mamba2Config"],
    "models.marian": ["MarianConfig"],
    "models.markuplm": [
        "MarkupLMConfig",
        "MarkupLMFeatureExtractor",
        "MarkupLMProcessor",
        "MarkupLMTokenizer",
    ],
    "models.mask2former": ["Mask2FormerConfig"],
    "models.maskformer": [
        "MaskFormerConfig",
        "MaskFormerSwinConfig",
    ],
    "models.mbart": ["MBartConfig"],
    "models.mbart50": [],
    "models.megatron_bert": ["MegatronBertConfig"],
    "models.megatron_gpt2": [],
    "models.mgp_str": [
        "MgpstrConfig",
        "MgpstrProcessor",
        "MgpstrTokenizer",
    ],
    "models.mimi": ["MimiConfig"],
    "models.mistral": ["MistralConfig"],
    "models.mistral3": ["Mistral3Config"],
    "models.mixtral": ["MixtralConfig"],
    "models.mllama": [
        "MllamaConfig",
        "MllamaProcessor",
    ],
    "models.mluke": [],
    "models.mobilebert": [
        "MobileBertConfig",
        "MobileBertTokenizer",
    ],
    "models.mobilenet_v1": ["MobileNetV1Config"],
    "models.mobilenet_v2": ["MobileNetV2Config"],
    "models.mobilevit": ["MobileViTConfig"],
    "models.mobilevitv2": ["MobileViTV2Config"],
    "models.modernbert": ["ModernBertConfig"],
    "models.moonshine": ["MoonshineConfig"],
    "models.moshi": [
        "MoshiConfig",
        "MoshiDepthConfig",
    ],
    "models.mpnet": [
        "MPNetConfig",
        "MPNetTokenizer",
    ],
    "models.mpt": ["MptConfig"],
    "models.mra": ["MraConfig"],
    "models.mt5": ["MT5Config"],
    "models.musicgen": [
        "MusicgenConfig",
        "MusicgenDecoderConfig",
    ],
    "models.musicgen_melody": [
        "MusicgenMelodyConfig",
        "MusicgenMelodyDecoderConfig",
    ],
    "models.mvp": ["MvpConfig", "MvpTokenizer"],
    "models.myt5": ["MyT5Tokenizer"],
    "models.nemotron": ["NemotronConfig"],
    "models.nllb": [],
    "models.nllb_moe": ["NllbMoeConfig"],
    "models.nougat": ["NougatProcessor"],
    "models.nystromformer": ["NystromformerConfig"],
    "models.olmo": ["OlmoConfig"],
    "models.olmo2": ["Olmo2Config"],
    "models.olmoe": ["OlmoeConfig"],
    "models.omdet_turbo": [
        "OmDetTurboConfig",
        "OmDetTurboProcessor",
    ],
    "models.oneformer": [
        "OneFormerConfig",
        "OneFormerProcessor",
    ],
    "models.openai": [
        "OpenAIGPTConfig",
        "OpenAIGPTTokenizer",
    ],
    "models.opt": ["OPTConfig"],
    "models.owlv2": [
        "Owlv2Config",
        "Owlv2Processor",
        "Owlv2TextConfig",
        "Owlv2VisionConfig",
    ],
    "models.owlvit": [
        "OwlViTConfig",
        "OwlViTProcessor",
        "OwlViTTextConfig",
        "OwlViTVisionConfig",
    ],
    "models.paligemma": ["PaliGemmaConfig"],
    "models.patchtsmixer": ["PatchTSMixerConfig"],
    "models.patchtst": ["PatchTSTConfig"],
    "models.pegasus": [
        "PegasusConfig",
        "PegasusTokenizer",
    ],
    "models.pegasus_x": ["PegasusXConfig"],
    "models.perceiver": [
        "PerceiverConfig",
        "PerceiverTokenizer",
    ],
    "models.persimmon": ["PersimmonConfig"],
    "models.phi": ["PhiConfig"],
    "models.phi3": ["Phi3Config"],
    "models.phi4_multimodal": [
        "Phi4MultimodalAudioConfig",
        "Phi4MultimodalConfig",
        "Phi4MultimodalFeatureExtractor",
        "Phi4MultimodalProcessor",
        "Phi4MultimodalVisionConfig",
    ],
    "models.phimoe": ["PhimoeConfig"],
    "models.phobert": ["PhobertTokenizer"],
    "models.pix2struct": [
        "Pix2StructConfig",
        "Pix2StructProcessor",
        "Pix2StructTextConfig",
        "Pix2StructVisionConfig",
    ],
    "models.pixtral": ["PixtralProcessor", "PixtralVisionConfig"],
    "models.plbart": ["PLBartConfig"],
    "models.poolformer": ["PoolFormerConfig"],
    "models.pop2piano": ["Pop2PianoConfig"],
    "models.prompt_depth_anything": ["PromptDepthAnythingConfig"],
    "models.prophetnet": [
        "ProphetNetConfig",
        "ProphetNetTokenizer",
    ],
    "models.pvt": ["PvtConfig"],
    "models.pvt_v2": ["PvtV2Config"],
    "models.qwen2": [
        "Qwen2Config",
        "Qwen2Tokenizer",
    ],
    "models.qwen2_5_vl": [
        "Qwen2_5_VLConfig",
        "Qwen2_5_VLProcessor",
    ],
    "models.qwen2_audio": [
        "Qwen2AudioConfig",
        "Qwen2AudioEncoderConfig",
        "Qwen2AudioProcessor",
    ],
    "models.qwen2_moe": ["Qwen2MoeConfig"],
    "models.qwen2_vl": [
        "Qwen2VLConfig",
        "Qwen2VLProcessor",
    ],
    "models.qwen3": ["Qwen3Config"],
    "models.qwen3_moe": ["Qwen3MoeConfig"],
    "models.rag": ["RagConfig", "RagRetriever", "RagTokenizer"],
    "models.recurrent_gemma": ["RecurrentGemmaConfig"],
    "models.reformer": ["ReformerConfig"],
    "models.regnet": ["RegNetConfig"],
    "models.rembert": ["RemBertConfig"],
    "models.resnet": ["ResNetConfig"],
    "models.roberta": [
        "RobertaConfig",
        "RobertaTokenizer",
    ],
    "models.roberta_prelayernorm": ["RobertaPreLayerNormConfig"],
    "models.roc_bert": [
        "RoCBertConfig",
        "RoCBertTokenizer",
    ],
    "models.roformer": [
        "RoFormerConfig",
        "RoFormerTokenizer",
    ],
    "models.rt_detr": ["RTDetrConfig", "RTDetrResNetConfig"],
    "models.rt_detr_v2": ["RTDetrV2Config"],
    "models.rwkv": ["RwkvConfig"],
    "models.sam": [
        "SamConfig",
        "SamMaskDecoderConfig",
        "SamProcessor",
        "SamPromptEncoderConfig",
        "SamVisionConfig",
    ],
    "models.seamless_m4t": [
        "SeamlessM4TConfig",
        "SeamlessM4TFeatureExtractor",
        "SeamlessM4TProcessor",
    ],
    "models.seamless_m4t_v2": ["SeamlessM4Tv2Config"],
    "models.segformer": ["SegformerConfig"],
    "models.seggpt": ["SegGptConfig"],
    "models.sew": ["SEWConfig"],
    "models.sew_d": ["SEWDConfig"],
    "models.shieldgemma2": [
        "ShieldGemma2Config",
        "ShieldGemma2Processor",
    ],
    "models.siglip": [
        "SiglipConfig",
        "SiglipProcessor",
        "SiglipTextConfig",
        "SiglipVisionConfig",
    ],
    "models.siglip2": [
        "Siglip2Config",
        "Siglip2Processor",
        "Siglip2TextConfig",
        "Siglip2VisionConfig",
    ],
    "models.smolvlm": ["SmolVLMConfig"],
    "models.speech_encoder_decoder": ["SpeechEncoderDecoderConfig"],
    "models.speech_to_text": [
        "Speech2TextConfig",
        "Speech2TextFeatureExtractor",
        "Speech2TextProcessor",
    ],
    "models.speecht5": [
        "SpeechT5Config",
        "SpeechT5FeatureExtractor",
        "SpeechT5HifiGanConfig",
        "SpeechT5Processor",
    ],
    "models.splinter": [
        "SplinterConfig",
        "SplinterTokenizer",
    ],
    "models.squeezebert": [
        "SqueezeBertConfig",
        "SqueezeBertTokenizer",
    ],
    "models.stablelm": ["StableLmConfig"],
    "models.starcoder2": ["Starcoder2Config"],
    "models.superglue": ["SuperGlueConfig"],
    "models.superpoint": ["SuperPointConfig"],
    "models.swiftformer": ["SwiftFormerConfig"],
    "models.swin": ["SwinConfig"],
    "models.swin2sr": ["Swin2SRConfig"],
    "models.swinv2": ["Swinv2Config"],
    "models.switch_transformers": ["SwitchTransformersConfig"],
    "models.t5": ["T5Config"],
    "models.table_transformer": ["TableTransformerConfig"],
    "models.tapas": [
        "TapasConfig",
        "TapasTokenizer",
    ],
    "models.textnet": ["TextNetConfig"],
    "models.time_series_transformer": ["TimeSeriesTransformerConfig"],
    "models.timesformer": ["TimesformerConfig"],
    "models.timm_backbone": ["TimmBackboneConfig"],
    "models.timm_wrapper": ["TimmWrapperConfig"],
    "models.trocr": [
        "TrOCRConfig",
        "TrOCRProcessor",
    ],
    "models.tvp": [
        "TvpConfig",
        "TvpProcessor",
    ],
    "models.udop": [
        "UdopConfig",
        "UdopProcessor",
    ],
    "models.umt5": ["UMT5Config"],
    "models.unispeech": ["UniSpeechConfig"],
    "models.unispeech_sat": ["UniSpeechSatConfig"],
    "models.univnet": [
        "UnivNetConfig",
        "UnivNetFeatureExtractor",
    ],
    "models.upernet": ["UperNetConfig"],
    "models.video_llava": ["VideoLlavaConfig"],
    "models.videomae": ["VideoMAEConfig"],
    "models.vilt": [
        "ViltConfig",
        "ViltFeatureExtractor",
        "ViltImageProcessor",
        "ViltProcessor",
    ],
    "models.vipllava": ["VipLlavaConfig"],
    "models.vision_encoder_decoder": ["VisionEncoderDecoderConfig"],
    "models.vision_text_dual_encoder": [
        "VisionTextDualEncoderConfig",
        "VisionTextDualEncoderProcessor",
    ],
    "models.visual_bert": ["VisualBertConfig"],
    "models.vit": ["ViTConfig"],
    "models.vit_mae": ["ViTMAEConfig"],
    "models.vit_msn": ["ViTMSNConfig"],
    "models.vitdet": ["VitDetConfig"],
    "models.vitmatte": ["VitMatteConfig"],
    "models.vitpose": ["VitPoseConfig"],
    "models.vitpose_backbone": ["VitPoseBackboneConfig"],
    "models.vits": [
        "VitsConfig",
        "VitsTokenizer",
    ],
    "models.vivit": ["VivitConfig"],
    "models.wav2vec2": [
        "Wav2Vec2Config",
        "Wav2Vec2CTCTokenizer",
        "Wav2Vec2FeatureExtractor",
        "Wav2Vec2Processor",
        "Wav2Vec2Tokenizer",
    ],
    "models.wav2vec2_bert": [
        "Wav2Vec2BertConfig",
        "Wav2Vec2BertProcessor",
    ],
    "models.wav2vec2_conformer": ["Wav2Vec2ConformerConfig"],
    "models.wav2vec2_phoneme": ["Wav2Vec2PhonemeCTCTokenizer"],
    "models.wav2vec2_with_lm": ["Wav2Vec2ProcessorWithLM"],
    "models.wavlm": ["WavLMConfig"],
    "models.whisper": [
        "WhisperConfig",
        "WhisperFeatureExtractor",
        "WhisperProcessor",
        "WhisperTokenizer",
    ],
    "models.x_clip": [
        "XCLIPConfig",
        "XCLIPProcessor",
        "XCLIPTextConfig",
        "XCLIPVisionConfig",
    ],
    "models.xglm": ["XGLMConfig"],
    "models.xlm": ["XLMConfig", "XLMTokenizer"],
    "models.xlm_roberta": ["XLMRobertaConfig"],
    "models.xlm_roberta_xl": ["XLMRobertaXLConfig"],
    "models.xlnet": ["XLNetConfig"],
    "models.xmod": ["XmodConfig"],
    "models.yolos": ["YolosConfig"],
    "models.yoso": ["YosoConfig"],
    "models.zamba": ["ZambaConfig"],
    "models.zamba2": ["Zamba2Config"],
    "models.zoedepth": ["ZoeDepthConfig"],
    "onnx": [],
    "pipelines": [
        "AudioClassificationPipeline",
        "AutomaticSpeechRecognitionPipeline",
        "CsvPipelineDataFormat",
        "DepthEstimationPipeline",
        "DocumentQuestionAnsweringPipeline",
        "FeatureExtractionPipeline",
        "FillMaskPipeline",
        "ImageClassificationPipeline",
        "ImageFeatureExtractionPipeline",
        "ImageSegmentationPipeline",
        "ImageTextToTextPipeline",
        "ImageToImagePipeline",
        "ImageToTextPipeline",
        "JsonPipelineDataFormat",
        "MaskGenerationPipeline",
        "NerPipeline",
        "ObjectDetectionPipeline",
        "PipedPipelineDataFormat",
        "Pipeline",
        "PipelineDataFormat",
        "QuestionAnsweringPipeline",
        "SummarizationPipeline",
        "TableQuestionAnsweringPipeline",
        "Text2TextGenerationPipeline",
        "TextClassificationPipeline",
        "TextGenerationPipeline",
        "TextToAudioPipeline",
        "TokenClassificationPipeline",
        "TranslationPipeline",
        "VideoClassificationPipeline",
        "VisualQuestionAnsweringPipeline",
        "ZeroShotAudioClassificationPipeline",
        "ZeroShotClassificationPipeline",
        "ZeroShotImageClassificationPipeline",
        "ZeroShotObjectDetectionPipeline",
        "pipeline",
    ],
    "processing_utils": ["ProcessorMixin"],
    "quantizers": [],
    "testing_utils": [],
    "tokenization_utils": ["PreTrainedTokenizer"],
    "tokenization_utils_base": [
        "AddedToken",
        "BatchEncoding",
        "CharSpan",
        "PreTrainedTokenizerBase",
        "SpecialTokensMixin",
        "TokenSpan",
    ],
    "trainer_callback": [
        "DefaultFlowCallback",
        "EarlyStoppingCallback",
        "PrinterCallback",
        "ProgressCallback",
        "TrainerCallback",
        "TrainerControl",
        "TrainerState",
    ],
    "trainer_utils": [
        "EvalPrediction",
        "IntervalStrategy",
        "SchedulerType",
        "enable_full_determinism",
        "set_seed",
    ],
    "training_args": ["TrainingArguments"],
    "training_args_seq2seq": ["Seq2SeqTrainingArguments"],
    "training_args_tf": ["TFTrainingArguments"],
    "utils": [
        "CONFIG_NAME",
        "MODEL_CARD_NAME",
        "PYTORCH_PRETRAINED_BERT_CACHE",
        "PYTORCH_TRANSFORMERS_CACHE",
        "SPIECE_UNDERLINE",
        "TF2_WEIGHTS_NAME",
        "TF_WEIGHTS_NAME",
        "TRANSFORMERS_CACHE",
        "WEIGHTS_NAME",
        "TensorType",
        "add_end_docstrings",
        "add_start_docstrings",
        "is_apex_available",
        "is_av_available",
        "is_bitsandbytes_available",
        "is_datasets_available",
        "is_faiss_available",
        "is_flax_available",
        "is_keras_nlp_available",
        "is_phonemizer_available",
        "is_psutil_available",
        "is_py3nvml_available",
        "is_pyctcdecode_available",
        "is_sacremoses_available",
        "is_safetensors_available",
        "is_scipy_available",
        "is_sentencepiece_available",
        "is_sklearn_available",
        "is_speech_available",
        "is_tensorflow_text_available",
        "is_tf_available",
        "is_timm_available",
        "is_tokenizers_available",
        "is_torch_available",
        "is_torch_hpu_available",
        "is_torch_mlu_available",
        "is_torch_musa_available",
        "is_torch_neuroncore_available",
        "is_torch_npu_available",
        "is_torchvision_available",
        "is_torch_xla_available",
        "is_torch_xpu_available",
        "is_vision_available",
        "logging",
    ],
    "utils.quantization_config": [
        "AqlmConfig",
        "AutoRoundConfig",
        "AwqConfig",
        "BitNetQuantConfig",
        "BitsAndBytesConfig",
        "CompressedTensorsConfig",
        "EetqConfig",
        "FbgemmFp8Config",
        "FineGrainedFP8Config",
        "GPTQConfig",
        "HiggsConfig",
        "HqqConfig",
        "QuantoConfig",
        "QuarkConfig",
        "SpQRConfig",
        "TorchAoConfig",
        "VptqConfig",
    ],
    "video_utils": [],
}

# tokenizers-backed objects
try:
    if not is_tokenizers_available():
        raise OptionalDependencyNotAvailable()
except OptionalDependencyNotAvailable:
    from .utils import dummy_tokenizers_objects

    _import_structure["utils.dummy_tokenizers_objects"] = [
        name for name in dir(dummy_tokenizers_objects) if not name.startswith("_")
    ]
else:
    # Fast tokenizers structure
    _import_structure["models.albert"].append("AlbertTokenizerFast")
    _import_structure["models.arlow"].append("ArlowTokenizerFast")
    _import_structure["models.bart"].append("BartTokenizerFast")
    _import_structure["models.barthez"].append("BarthezTokenizerFast")
    _import_structure["models.bert"].append("BertTokenizerFast")
    _import_structure["models.big_bird"].append("BigBirdTokenizerFast")
    _import_structure["models.blenderbot"].append("BlenderbotTokenizerFast")
    _import_structure["models.blenderbot_small"].append("BlenderbotSmallTokenizerFast")
    _import_structure["models.bloom"].append("BloomTokenizerFast")
    _import_structure["models.camembert"].append("CamembertTokenizerFast")
    _import_structure["models.clip"].append("CLIPTokenizerFast")
    _import_structure["models.code_llama"].append("CodeLlamaTokenizerFast")
    _import_structure["models.codegen"].append("CodeGenTokenizerFast")
    _import_structure["models.cohere"].append("CohereTokenizerFast")
    _import_structure["models.convbert"].append("ConvBertTokenizerFast")
    _import_structure["models.cpm"].append("CpmTokenizerFast")
    _import_structure["models.deberta"].append("DebertaTokenizerFast")
    _import_structure["models.deberta_v2"].append("DebertaV2TokenizerFast")
    _import_structure["models.deprecated.realm"].append("RealmTokenizerFast")
    _import_structure["models.deprecated.retribert"].append("RetriBertTokenizerFast")
    _import_structure["models.distilbert"].append("DistilBertTokenizerFast")
    _import_structure["models.dpr"].extend(
        [
            "DPRContextEncoderTokenizerFast",
            "DPRQuestionEncoderTokenizerFast",
            "DPRReaderTokenizerFast",
        ]
    )
    _import_structure["models.electra"].append("ElectraTokenizerFast")
    _import_structure["models.fnet"].append("FNetTokenizerFast")
    _import_structure["models.funnel"].append("FunnelTokenizerFast")
    _import_structure["models.gemma"].append("GemmaTokenizerFast")
    _import_structure["models.gpt2"].append("GPT2TokenizerFast")
    _import_structure["models.gpt_neox"].append("GPTNeoXTokenizerFast")
    _import_structure["models.gpt_neox_japanese"].append("GPTNeoXJapaneseTokenizer")
    _import_structure["models.herbert"].append("HerbertTokenizerFast")
    _import_structure["models.layoutlm"].append("LayoutLMTokenizerFast")
    _import_structure["models.layoutlmv2"].append("LayoutLMv2TokenizerFast")
    _import_structure["models.layoutlmv3"].append("LayoutLMv3TokenizerFast")
    _import_structure["models.layoutxlm"].append("LayoutXLMTokenizerFast")
    _import_structure["models.led"].append("LEDTokenizerFast")
    _import_structure["models.llama"].append("LlamaTokenizerFast")
    _import_structure["models.longformer"].append("LongformerTokenizerFast")
    _import_structure["models.lxmert"].append("LxmertTokenizerFast")
    _import_structure["models.markuplm"].append("MarkupLMTokenizerFast")
    _import_structure["models.mbart"].append("MBartTokenizerFast")
    _import_structure["models.mbart50"].append("MBart50TokenizerFast")
    _import_structure["models.mobilebert"].append("MobileBertTokenizerFast")
    _import_structure["models.mpnet"].append("MPNetTokenizerFast")
    _import_structure["models.mt5"].append("MT5TokenizerFast")
    _import_structure["models.mvp"].append("MvpTokenizerFast")
    _import_structure["models.nllb"].append("NllbTokenizerFast")
    _import_structure["models.nougat"].append("NougatTokenizerFast")
    _import_structure["models.openai"].append("OpenAIGPTTokenizerFast")
    _import_structure["models.pegasus"].append("PegasusTokenizerFast")
    _import_structure["models.qwen2"].append("Qwen2TokenizerFast")
    _import_structure["models.reformer"].append("ReformerTokenizerFast")
    _import_structure["models.rembert"].append("RemBertTokenizerFast")
    _import_structure["models.roberta"].append("RobertaTokenizerFast")
    _import_structure["models.roformer"].append("RoFormerTokenizerFast")
    _import_structure["models.seamless_m4t"].append("SeamlessM4TTokenizerFast")
    _import_structure["models.splinter"].append("SplinterTokenizerFast")
    _import_structure["models.squeezebert"].append("SqueezeBertTokenizerFast")
    _import_structure["models.t5"].append("T5TokenizerFast")
    _import_structure["models.udop"].append("UdopTokenizerFast")
    _import_structure["models.whisper"].append("WhisperTokenizerFast")
    _import_structure["models.xglm"].append("XGLMTokenizerFast")
    _import_structure["models.xlm_roberta"].append("XLMRobertaTokenizerFast")
    _import_structure["models.xlnet"].append("XLNetTokenizerFast")
    _import_structure["tokenization_utils_fast"] = ["PreTrainedTokenizerFast"]


try:
    if not (is_sentencepiece_available() and is_tokenizers_available()):
        raise OptionalDependencyNotAvailable()
except OptionalDependencyNotAvailable:
    from .utils import dummy_sentencepiece_and_tokenizers_objects

    _import_structure["utils.dummy_sentencepiece_and_tokenizers_objects"] = [
        name for name in dir(dummy_sentencepiece_and_tokenizers_objects) if not name.startswith("_")
    ]
else:
    _import_structure["convert_slow_tokenizer"] = [
        "SLOW_TO_FAST_CONVERTERS",
        "convert_slow_tokenizer",
    ]

# Vision-specific objects
try:
    if not is_vision_available():
        raise OptionalDependencyNotAvailable()
except OptionalDependencyNotAvailable:
    from .utils import dummy_vision_objects

    _import_structure["utils.dummy_vision_objects"] = [
        name for name in dir(dummy_vision_objects) if not name.startswith("_")
    ]
else:
    _import_structure["image_processing_base"] = ["ImageProcessingMixin"]
    _import_structure["image_processing_utils"] = ["BaseImageProcessor"]
    _import_structure["image_utils"] = ["ImageFeatureExtractionMixin"]

try:
    if not is_torchvision_available():
        raise OptionalDependencyNotAvailable()
except OptionalDependencyNotAvailable:
    from .utils import dummy_torchvision_objects

    _import_structure["utils.dummy_torchvision_objects"] = [
        name for name in dir(dummy_torchvision_objects) if not name.startswith("_")
    ]
else:
    _import_structure["image_processing_utils_fast"] = ["BaseImageProcessorFast"]
    _import_structure["video_processing_utils"] = ["BaseVideoProcessor"]

# PyTorch-backed objects
try:
    if not is_torch_available():
        raise OptionalDependencyNotAvailable()
except OptionalDependencyNotAvailable:
    from .utils import dummy_pt_objects

    _import_structure["utils.dummy_pt_objects"] = [name for name in dir(dummy_pt_objects) if not name.startswith("_")]
else:
    _import_structure["model_debugging_utils"] = [
        "model_addition_debugger_context",
    ]
    _import_structure["activations"] = []
    _import_structure["cache_utils"] = [
        "Cache",
        "CacheConfig",
        "DynamicCache",
        "EncoderDecoderCache",
        "HQQQuantizedCache",
        "HybridCache",
        "MambaCache",
        "OffloadedCache",
        "OffloadedStaticCache",
        "QuantizedCache",
        "QuantizedCacheConfig",
        "QuantoQuantizedCache",
        "SinkCache",
        "SlidingWindowCache",
        "StaticCache",
    ]
    _import_structure["data.datasets"] = [
        "GlueDataset",
        "GlueDataTrainingArguments",
        "LineByLineTextDataset",
        "LineByLineWithRefDataset",
        "LineByLineWithSOPTextDataset",
        "SquadDataset",
        "SquadDataTrainingArguments",
        "TextDataset",
        "TextDatasetForNextSentencePrediction",
    ]
    _import_structure["generation"].extend(
        [
            "AlternatingCodebooksLogitsProcessor",
            "BayesianDetectorConfig",
            "BayesianDetectorModel",
            "BeamScorer",
            "BeamSearchScorer",
            "ClassifierFreeGuidanceLogitsProcessor",
            "ConstrainedBeamSearchScorer",
            "Constraint",
            "ConstraintListState",
            "DisjunctiveConstraint",
            "EncoderNoRepeatNGramLogitsProcessor",
            "EncoderRepetitionPenaltyLogitsProcessor",
            "EosTokenCriteria",
            "EpsilonLogitsWarper",
            "EtaLogitsWarper",
            "ExponentialDecayLengthPenalty",
            "ForcedBOSTokenLogitsProcessor",
            "ForcedEOSTokenLogitsProcessor",
            "GenerationMixin",
            "HammingDiversityLogitsProcessor",
            "InfNanRemoveLogitsProcessor",
            "LogitNormalization",
            "LogitsProcessor",
            "LogitsProcessorList",
            "MaxLengthCriteria",
            "MaxTimeCriteria",
            "MinLengthLogitsProcessor",
            "MinNewTokensLengthLogitsProcessor",
            "MinPLogitsWarper",
            "NoBadWordsLogitsProcessor",
            "NoRepeatNGramLogitsProcessor",
            "PhrasalConstraint",
            "PrefixConstrainedLogitsProcessor",
            "RepetitionPenaltyLogitsProcessor",
            "SequenceBiasLogitsProcessor",
            "StoppingCriteria",
            "StoppingCriteriaList",
            "StopStringCriteria",
            "SuppressTokensAtBeginLogitsProcessor",
            "SuppressTokensLogitsProcessor",
            "SynthIDTextWatermarkDetector",
            "SynthIDTextWatermarkingConfig",
            "SynthIDTextWatermarkLogitsProcessor",
            "TemperatureLogitsWarper",
            "TopKLogitsWarper",
            "TopPLogitsWarper",
            "TypicalLogitsWarper",
            "UnbatchedClassifierFreeGuidanceLogitsProcessor",
            "WatermarkDetector",
            "WatermarkLogitsProcessor",
            "WhisperTimeStampLogitsProcessor",
        ]
    )

    # PyTorch domain libraries integration
    _import_structure["integrations.executorch"] = [
        "TorchExportableModuleWithStaticCache",
        "convert_and_export_with_cache",
    ]

    _import_structure["modeling_flash_attention_utils"] = []
    _import_structure["modeling_layers"] = ["GradientCheckpointingLayer"]
    _import_structure["modeling_outputs"] = []
    _import_structure["modeling_rope_utils"] = ["ROPE_INIT_FUNCTIONS", "dynamic_rope_update"]
    _import_structure["modeling_utils"] = ["PreTrainedModel", "AttentionInterface"]

    # PyTorch models structure

    _import_structure["models.albert"].extend(
        [
            "AlbertForMaskedLM",
            "AlbertForMultipleChoice",
            "AlbertForPreTraining",
            "AlbertForQuestionAnswering",
            "AlbertForSequenceClassification",
            "AlbertForTokenClassification",
            "AlbertModel",
            "AlbertPreTrainedModel",
            "load_tf_weights_in_albert",
        ]
    )

    _import_structure["models.align"].extend(
        [
            "AlignModel",
            "AlignPreTrainedModel",
            "AlignTextModel",
            "AlignVisionModel",
        ]
    )
    _import_structure["models.altclip"].extend(
        [
            "AltCLIPModel",
            "AltCLIPPreTrainedModel",
            "AltCLIPTextModel",
            "AltCLIPVisionModel",
        ]
    )
    _import_structure["models.aria"].extend(
        [
            "AriaForConditionalGeneration",
            "AriaPreTrainedModel",
            "AriaTextForCausalLM",
            "AriaTextModel",
            "AriaTextPreTrainedModel",
        ]
    )
    _import_structure["models.arlow"].extend(
        [
            "ArlowPreTrainedModel",
            "ArlowModel",
            "ArlowForCausalLM",
        ]
    )
    _import_structure["models.audio_spectrogram_transformer"].extend(
        [
            "ASTForAudioClassification",
            "ASTModel",
            "ASTPreTrainedModel",
        ]
    )
    _import_structure["models.auto"].extend(
        [
            "MODEL_FOR_AUDIO_CLASSIFICATION_MAPPING",
            "MODEL_FOR_AUDIO_FRAME_CLASSIFICATION_MAPPING",
            "MODEL_FOR_AUDIO_XVECTOR_MAPPING",
            "MODEL_FOR_BACKBONE_MAPPING",
            "MODEL_FOR_CAUSAL_IMAGE_MODELING_MAPPING",
            "MODEL_FOR_CAUSAL_LM_MAPPING",
            "MODEL_FOR_CTC_MAPPING",
            "MODEL_FOR_DEPTH_ESTIMATION_MAPPING",
            "MODEL_FOR_DOCUMENT_QUESTION_ANSWERING_MAPPING",
            "MODEL_FOR_IMAGE_CLASSIFICATION_MAPPING",
            "MODEL_FOR_IMAGE_MAPPING",
            "MODEL_FOR_IMAGE_SEGMENTATION_MAPPING",
            "MODEL_FOR_IMAGE_TEXT_TO_TEXT_MAPPING",
            "MODEL_FOR_IMAGE_TO_IMAGE_MAPPING",
            "MODEL_FOR_INSTANCE_SEGMENTATION_MAPPING",
            "MODEL_FOR_KEYPOINT_DETECTION_MAPPING",
            "MODEL_FOR_MASKED_IMAGE_MODELING_MAPPING",
            "MODEL_FOR_MASKED_LM_MAPPING",
            "MODEL_FOR_MASK_GENERATION_MAPPING",
            "MODEL_FOR_MULTIPLE_CHOICE_MAPPING",
            "MODEL_FOR_NEXT_SENTENCE_PREDICTION_MAPPING",
            "MODEL_FOR_OBJECT_DETECTION_MAPPING",
            "MODEL_FOR_PRETRAINING_MAPPING",
            "MODEL_FOR_QUESTION_ANSWERING_MAPPING",
            "MODEL_FOR_RETRIEVAL_MAPPING",
            "MODEL_FOR_SEMANTIC_SEGMENTATION_MAPPING",
            "MODEL_FOR_SEQ_TO_SEQ_CAUSAL_LM_MAPPING",
            "MODEL_FOR_SEQUENCE_CLASSIFICATION_MAPPING",
            "MODEL_FOR_SPEECH_SEQ_2_SEQ_MAPPING",
            "MODEL_FOR_TABLE_QUESTION_ANSWERING_MAPPING",
            "MODEL_FOR_TEXT_ENCODING_MAPPING",
            "MODEL_FOR_TEXT_TO_SPECTROGRAM_MAPPING",
            "MODEL_FOR_TEXT_TO_WAVEFORM_MAPPING",
            "MODEL_FOR_TIME_SERIES_CLASSIFICATION_MAPPING",
            "MODEL_FOR_TIME_SERIES_REGRESSION_MAPPING",
            "MODEL_FOR_TOKEN_CLASSIFICATION_MAPPING",
            "MODEL_FOR_UNIVERSAL_SEGMENTATION_MAPPING",
            "MODEL_FOR_VIDEO_CLASSIFICATION_MAPPING",
            "MODEL_FOR_VISION_2_SEQ_MAPPING",
            "MODEL_FOR_VISUAL_QUESTION_ANSWERING_MAPPING",
            "MODEL_FOR_ZERO_SHOT_IMAGE_CLASSIFICATION_MAPPING",
            "MODEL_FOR_ZERO_SHOT_OBJECT_DETECTION_MAPPING",
            "MODEL_MAPPING",
            "MODEL_WITH_LM_HEAD_MAPPING",
            "AutoBackbone",
            "AutoModel",
            "AutoModelForAudioClassification",
            "AutoModelForAudioFrameClassification",
            "AutoModelForAudioXVector",
            "AutoModelForCausalLM",
            "AutoModelForCTC",
            "AutoModelForDepthEstimation",
            "AutoModelForDocumentQuestionAnswering",
            "AutoModelForImageClassification",
            "AutoModelForImageSegmentation",
            "AutoModelForImageTextToText",
            "AutoModelForImageToImage",
            "AutoModelForInstanceSegmentation",
            "AutoModelForKeypointDetection",
            "AutoModelForMaskedImageModeling",
            "AutoModelForMaskedLM",
            "AutoModelForMaskGeneration",
            "AutoModelForMultipleChoice",
            "AutoModelForNextSentencePrediction",
            "AutoModelForObjectDetection",
            "AutoModelForPreTraining",
            "AutoModelForQuestionAnswering",
            "AutoModelForSemanticSegmentation",
            "AutoModelForSeq2SeqLM",
            "AutoModelForSequenceClassification",
            "AutoModelForSpeechSeq2Seq",
            "AutoModelForTableQuestionAnswering",
            "AutoModelForTextEncoding",
            "AutoModelForTextToSpectrogram",
            "AutoModelForTextToWaveform",
            "AutoModelForTokenClassification",
            "AutoModelForUniversalSegmentation",
            "AutoModelForVideoClassification",
            "AutoModelForVision2Seq",
            "AutoModelForVisualQuestionAnswering",
            "AutoModelForZeroShotImageClassification",
            "AutoModelForZeroShotObjectDetection",
            "AutoModelWithLMHead",
        ]
    )
    _import_structure["models.autoformer"].extend(
        [
            "AutoformerForPrediction",
            "AutoformerModel",
            "AutoformerPreTrainedModel",
        ]
    )
    _import_structure["models.aya_vision"].extend(["AyaVisionForConditionalGeneration", "AyaVisionPreTrainedModel"])
    _import_structure["models.bamba"].extend(
        [
            "BambaForCausalLM",
            "BambaModel",
            "BambaPreTrainedModel",
        ]
    )
    _import_structure["models.bark"].extend(
        [
            "BarkCausalModel",
            "BarkCoarseModel",
            "BarkFineModel",
            "BarkModel",
            "BarkPreTrainedModel",
            "BarkSemanticModel",
        ]
    )
    _import_structure["models.bart"].extend(
        [
            "BartForCausalLM",
            "BartForConditionalGeneration",
            "BartForQuestionAnswering",
            "BartForSequenceClassification",
            "BartModel",
            "BartPretrainedModel",
            "BartPreTrainedModel",
            "PretrainedBartModel",
        ]
    )
    _import_structure["models.beit"].extend(
        [
            "BeitBackbone",
            "BeitForImageClassification",
            "BeitForMaskedImageModeling",
            "BeitForSemanticSegmentation",
            "BeitModel",
            "BeitPreTrainedModel",
        ]
    )
    _import_structure["models.bert"].extend(
        [
            "BertForMaskedLM",
            "BertForMultipleChoice",
            "BertForNextSentencePrediction",
            "BertForPreTraining",
            "BertForQuestionAnswering",
            "BertForSequenceClassification",
            "BertForTokenClassification",
            "BertLMHeadModel",
            "BertModel",
            "BertPreTrainedModel",
            "load_tf_weights_in_bert",
        ]
    )
<<<<<<< HEAD
    _import_structure["models.bert_generation"].extend(
        [
            "BertGenerationDecoder",
            "BertGenerationEncoder",
            "BertGenerationPreTrainedModel",
            "load_tf_weights_in_bert_generation",
        ]
    )
    _import_structure["models.big_bird"].extend(
        [
            "BigBirdForCausalLM",
            "BigBirdForMaskedLM",
            "BigBirdForMultipleChoice",
            "BigBirdForPreTraining",
            "BigBirdForQuestionAnswering",
            "BigBirdForSequenceClassification",
            "BigBirdForTokenClassification",
            "BigBirdModel",
            "BigBirdPreTrainedModel",
            "load_tf_weights_in_big_bird",
        ]
    )
    _import_structure["models.bigbird_pegasus"].extend(
        [
            "BigBirdPegasusForCausalLM",
            "BigBirdPegasusForConditionalGeneration",
            "BigBirdPegasusForQuestionAnswering",
            "BigBirdPegasusForSequenceClassification",
            "BigBirdPegasusModel",
            "BigBirdPegasusPreTrainedModel",
        ]
    )
    _import_structure["models.biogpt"].extend(
        [
            "BioGptForCausalLM",
            "BioGptForSequenceClassification",
            "BioGptForTokenClassification",
            "BioGptModel",
            "BioGptPreTrainedModel",
        ]
    )
    _import_structure["models.bit"].extend(
        [
            "BitBackbone",
            "BitForImageClassification",
            "BitModel",
            "BitPreTrainedModel",
        ]
    )
    _import_structure["models.blenderbot"].extend(
        [
            "BlenderbotForCausalLM",
            "BlenderbotForConditionalGeneration",
            "BlenderbotModel",
            "BlenderbotPreTrainedModel",
        ]
    )
    _import_structure["models.blenderbot_small"].extend(
        [
            "BlenderbotSmallForCausalLM",
            "BlenderbotSmallForConditionalGeneration",
            "BlenderbotSmallModel",
            "BlenderbotSmallPreTrainedModel",
        ]
    )
    _import_structure["models.blip"].extend(
        [
            "BlipForConditionalGeneration",
            "BlipForImageTextRetrieval",
            "BlipForQuestionAnswering",
            "BlipModel",
            "BlipPreTrainedModel",
            "BlipTextModel",
            "BlipVisionModel",
        ]
    )
    _import_structure["models.blip_2"].extend(
        [
            "Blip2ForConditionalGeneration",
            "Blip2ForImageTextRetrieval",
            "Blip2Model",
            "Blip2PreTrainedModel",
            "Blip2QFormerModel",
            "Blip2TextModelWithProjection",
            "Blip2VisionModel",
            "Blip2VisionModelWithProjection",
        ]
    )
    _import_structure["models.bloom"].extend(
        [
            "BloomForCausalLM",
            "BloomForQuestionAnswering",
            "BloomForSequenceClassification",
            "BloomForTokenClassification",
            "BloomModel",
            "BloomPreTrainedModel",
        ]
    )
    _import_structure["models.bridgetower"].extend(
        [
            "BridgeTowerForContrastiveLearning",
            "BridgeTowerForImageAndTextRetrieval",
            "BridgeTowerForMaskedLM",
            "BridgeTowerModel",
            "BridgeTowerPreTrainedModel",
        ]
    )
    _import_structure["models.bros"].extend(
        [
            "BrosForTokenClassification",
            "BrosModel",
            "BrosPreTrainedModel",
            "BrosProcessor",
            "BrosSpadeEEForTokenClassification",
            "BrosSpadeELForTokenClassification",
        ]
    )
    _import_structure["models.camembert"].extend(
        [
            "CamembertForCausalLM",
            "CamembertForMaskedLM",
            "CamembertForMultipleChoice",
            "CamembertForQuestionAnswering",
            "CamembertForSequenceClassification",
            "CamembertForTokenClassification",
            "CamembertModel",
            "CamembertPreTrainedModel",
        ]
    )
    _import_structure["models.canine"].extend(
        [
            "CanineForMultipleChoice",
            "CanineForQuestionAnswering",
            "CanineForSequenceClassification",
            "CanineForTokenClassification",
            "CanineModel",
            "CaninePreTrainedModel",
            "load_tf_weights_in_canine",
        ]
    )
    _import_structure["models.chameleon"].extend(
        [
            "ChameleonForConditionalGeneration",
            "ChameleonModel",
            "ChameleonPreTrainedModel",
            "ChameleonProcessor",
            "ChameleonVQVAE",
        ]
    )
    _import_structure["models.chinese_clip"].extend(
        [
            "ChineseCLIPModel",
            "ChineseCLIPPreTrainedModel",
            "ChineseCLIPTextModel",
            "ChineseCLIPVisionModel",
        ]
    )
    _import_structure["models.clap"].extend(
        [
            "ClapAudioModel",
            "ClapAudioModelWithProjection",
            "ClapFeatureExtractor",
            "ClapModel",
            "ClapPreTrainedModel",
            "ClapTextModel",
            "ClapTextModelWithProjection",
        ]
    )
    _import_structure["models.clip"].extend(
        [
            "CLIPForImageClassification",
            "CLIPModel",
            "CLIPPreTrainedModel",
            "CLIPTextModel",
            "CLIPTextModelWithProjection",
            "CLIPVisionModel",
            "CLIPVisionModelWithProjection",
        ]
    )
    _import_structure["models.clipseg"].extend(
        [
            "CLIPSegForImageSegmentation",
            "CLIPSegModel",
            "CLIPSegPreTrainedModel",
            "CLIPSegTextModel",
            "CLIPSegVisionModel",
        ]
    )
    _import_structure["models.clvp"].extend(
        [
            "ClvpDecoder",
            "ClvpEncoder",
            "ClvpForCausalLM",
            "ClvpModel",
            "ClvpModelForConditionalGeneration",
            "ClvpPreTrainedModel",
        ]
    )
    _import_structure["models.codegen"].extend(
        [
            "CodeGenForCausalLM",
            "CodeGenModel",
            "CodeGenPreTrainedModel",
        ]
    )
    _import_structure["models.cohere"].extend(["CohereForCausalLM", "CohereModel", "CoherePreTrainedModel"])
    _import_structure["models.cohere2"].extend(["Cohere2ForCausalLM", "Cohere2Model", "Cohere2PreTrainedModel"])
    _import_structure["models.colpali"].extend(
        [
            "ColPaliForRetrieval",
            "ColPaliPreTrainedModel",
        ]
    )
    _import_structure["models.conditional_detr"].extend(
        [
            "ConditionalDetrForObjectDetection",
            "ConditionalDetrForSegmentation",
            "ConditionalDetrModel",
            "ConditionalDetrPreTrainedModel",
        ]
    )
    _import_structure["models.convbert"].extend(
        [
            "ConvBertForMaskedLM",
            "ConvBertForMultipleChoice",
            "ConvBertForQuestionAnswering",
            "ConvBertForSequenceClassification",
            "ConvBertForTokenClassification",
            "ConvBertModel",
            "ConvBertPreTrainedModel",
            "load_tf_weights_in_convbert",
        ]
    )
    _import_structure["models.convnext"].extend(
        [
            "ConvNextBackbone",
            "ConvNextForImageClassification",
            "ConvNextModel",
            "ConvNextPreTrainedModel",
        ]
    )
    _import_structure["models.convnextv2"].extend(
        [
            "ConvNextV2Backbone",
            "ConvNextV2ForImageClassification",
            "ConvNextV2Model",
            "ConvNextV2PreTrainedModel",
        ]
    )
    _import_structure["models.cpmant"].extend(
        [
            "CpmAntForCausalLM",
            "CpmAntModel",
            "CpmAntPreTrainedModel",
        ]
    )
    _import_structure["models.ctrl"].extend(
        [
            "CTRLForSequenceClassification",
            "CTRLLMHeadModel",
            "CTRLModel",
            "CTRLPreTrainedModel",
        ]
    )
    _import_structure["models.cvt"].extend(
        [
            "CvtForImageClassification",
            "CvtModel",
            "CvtPreTrainedModel",
        ]
    )
    _import_structure["models.dab_detr"].extend(
        [
            "DabDetrForObjectDetection",
            "DabDetrModel",
            "DabDetrPreTrainedModel",
        ]
    )
    _import_structure["models.dac"].extend(
        [
            "DacModel",
            "DacPreTrainedModel",
        ]
    )
    _import_structure["models.data2vec"].extend(
        [
            "Data2VecAudioForAudioFrameClassification",
            "Data2VecAudioForCTC",
            "Data2VecAudioForSequenceClassification",
            "Data2VecAudioForXVector",
            "Data2VecAudioModel",
            "Data2VecAudioPreTrainedModel",
            "Data2VecTextForCausalLM",
            "Data2VecTextForMaskedLM",
            "Data2VecTextForMultipleChoice",
            "Data2VecTextForQuestionAnswering",
            "Data2VecTextForSequenceClassification",
            "Data2VecTextForTokenClassification",
            "Data2VecTextModel",
            "Data2VecTextPreTrainedModel",
            "Data2VecVisionForImageClassification",
            "Data2VecVisionForSemanticSegmentation",
            "Data2VecVisionModel",
            "Data2VecVisionPreTrainedModel",
        ]
    )
    _import_structure["models.dbrx"].extend(
        [
            "DbrxForCausalLM",
            "DbrxModel",
            "DbrxPreTrainedModel",
        ]
    )
    _import_structure["models.deberta"].extend(
        [
            "DebertaForMaskedLM",
            "DebertaForQuestionAnswering",
            "DebertaForSequenceClassification",
            "DebertaForTokenClassification",
            "DebertaModel",
            "DebertaPreTrainedModel",
        ]
    )
    _import_structure["models.deberta_v2"].extend(
        [
            "DebertaV2ForMaskedLM",
            "DebertaV2ForMultipleChoice",
            "DebertaV2ForQuestionAnswering",
            "DebertaV2ForSequenceClassification",
            "DebertaV2ForTokenClassification",
            "DebertaV2Model",
            "DebertaV2PreTrainedModel",
        ]
    )
    _import_structure["models.decision_transformer"].extend(
        [
            "DecisionTransformerGPT2Model",
            "DecisionTransformerGPT2PreTrainedModel",
            "DecisionTransformerModel",
            "DecisionTransformerPreTrainedModel",
        ]
    )
    _import_structure["models.deepseek_v3"].extend(
        [
            "DeepseekV3ForCausalLM",
            "DeepseekV3Model",
            "DeepseekV3PreTrainedModel",
        ]
    )
    _import_structure["models.deformable_detr"].extend(
        [
            "DeformableDetrForObjectDetection",
            "DeformableDetrModel",
            "DeformableDetrPreTrainedModel",
        ]
    )
    _import_structure["models.deit"].extend(
        [
            "DeiTForImageClassification",
            "DeiTForImageClassificationWithTeacher",
            "DeiTForMaskedImageModeling",
            "DeiTModel",
            "DeiTPreTrainedModel",
        ]
    )
    _import_structure["models.deprecated.deta"].extend(
        [
            "DetaForObjectDetection",
            "DetaModel",
            "DetaPreTrainedModel",
        ]
    )
    _import_structure["models.deprecated.efficientformer"].extend(
        [
            "EfficientFormerForImageClassification",
            "EfficientFormerForImageClassificationWithTeacher",
            "EfficientFormerModel",
            "EfficientFormerPreTrainedModel",
        ]
    )
    _import_structure["models.deprecated.ernie_m"].extend(
        [
            "ErnieMForInformationExtraction",
            "ErnieMForMultipleChoice",
            "ErnieMForQuestionAnswering",
            "ErnieMForSequenceClassification",
            "ErnieMForTokenClassification",
            "ErnieMModel",
            "ErnieMPreTrainedModel",
        ]
    )
    _import_structure["models.deprecated.gptsan_japanese"].extend(
        [
            "GPTSanJapaneseForConditionalGeneration",
            "GPTSanJapaneseModel",
            "GPTSanJapanesePreTrainedModel",
        ]
    )
    _import_structure["models.deprecated.graphormer"].extend(
        [
            "GraphormerForGraphClassification",
            "GraphormerModel",
            "GraphormerPreTrainedModel",
        ]
    )
    _import_structure["models.deprecated.jukebox"].extend(
        [
            "JukeboxModel",
            "JukeboxPreTrainedModel",
            "JukeboxPrior",
            "JukeboxVQVAE",
        ]
    )
    _import_structure["models.deprecated.mctct"].extend(
        [
            "MCTCTForCTC",
            "MCTCTModel",
            "MCTCTPreTrainedModel",
        ]
    )
    _import_structure["models.deprecated.mega"].extend(
        [
            "MegaForCausalLM",
            "MegaForMaskedLM",
            "MegaForMultipleChoice",
            "MegaForQuestionAnswering",
            "MegaForSequenceClassification",
            "MegaForTokenClassification",
            "MegaModel",
            "MegaPreTrainedModel",
        ]
    )
    _import_structure["models.deprecated.mmbt"].extend(["MMBTForClassification", "MMBTModel", "ModalEmbeddings"])
    _import_structure["models.deprecated.nat"].extend(
        [
            "NatBackbone",
            "NatForImageClassification",
            "NatModel",
            "NatPreTrainedModel",
        ]
    )
    _import_structure["models.deprecated.nezha"].extend(
        [
            "NezhaForMaskedLM",
            "NezhaForMultipleChoice",
            "NezhaForNextSentencePrediction",
            "NezhaForPreTraining",
            "NezhaForQuestionAnswering",
            "NezhaForSequenceClassification",
            "NezhaForTokenClassification",
            "NezhaModel",
            "NezhaPreTrainedModel",
        ]
    )
    _import_structure["models.deprecated.open_llama"].extend(
        [
            "OpenLlamaForCausalLM",
            "OpenLlamaForSequenceClassification",
            "OpenLlamaModel",
            "OpenLlamaPreTrainedModel",
        ]
    )
    _import_structure["models.deprecated.qdqbert"].extend(
        [
            "QDQBertForMaskedLM",
            "QDQBertForMultipleChoice",
            "QDQBertForNextSentencePrediction",
            "QDQBertForQuestionAnswering",
            "QDQBertForSequenceClassification",
            "QDQBertForTokenClassification",
            "QDQBertLMHeadModel",
            "QDQBertModel",
            "QDQBertPreTrainedModel",
            "load_tf_weights_in_qdqbert",
        ]
    )
    _import_structure["models.deprecated.realm"].extend(
        [
            "RealmEmbedder",
            "RealmForOpenQA",
            "RealmKnowledgeAugEncoder",
            "RealmPreTrainedModel",
            "RealmReader",
            "RealmRetriever",
            "RealmScorer",
            "load_tf_weights_in_realm",
        ]
    )
    _import_structure["models.deprecated.retribert"].extend(
        [
            "RetriBertModel",
            "RetriBertPreTrainedModel",
        ]
    )
    _import_structure["models.deprecated.speech_to_text_2"].extend(
        ["Speech2Text2ForCausalLM", "Speech2Text2PreTrainedModel"]
    )
    _import_structure["models.deprecated.trajectory_transformer"].extend(
        [
            "TrajectoryTransformerModel",
            "TrajectoryTransformerPreTrainedModel",
        ]
    )
    _import_structure["models.deprecated.transfo_xl"].extend(
        [
            "AdaptiveEmbedding",
            "TransfoXLForSequenceClassification",
            "TransfoXLLMHeadModel",
            "TransfoXLModel",
            "TransfoXLPreTrainedModel",
            "load_tf_weights_in_transfo_xl",
        ]
    )
    _import_structure["models.deprecated.tvlt"].extend(
        [
            "TvltForAudioVisualClassification",
            "TvltForPreTraining",
            "TvltModel",
            "TvltPreTrainedModel",
        ]
    )
    _import_structure["models.deprecated.van"].extend(
        [
            "VanForImageClassification",
            "VanModel",
            "VanPreTrainedModel",
        ]
    )
    _import_structure["models.deprecated.vit_hybrid"].extend(
        [
            "ViTHybridForImageClassification",
            "ViTHybridModel",
            "ViTHybridPreTrainedModel",
        ]
    )
    _import_structure["models.deprecated.xlm_prophetnet"].extend(
        [
            "XLMProphetNetDecoder",
            "XLMProphetNetEncoder",
            "XLMProphetNetForCausalLM",
            "XLMProphetNetForConditionalGeneration",
            "XLMProphetNetModel",
            "XLMProphetNetPreTrainedModel",
        ]
    )
    _import_structure["models.depth_anything"].extend(
        [
            "DepthAnythingForDepthEstimation",
            "DepthAnythingPreTrainedModel",
        ]
    )
    _import_structure["models.depth_pro"].extend(
        [
            "DepthProForDepthEstimation",
            "DepthProModel",
            "DepthProPreTrainedModel",
        ]
    )
    _import_structure["models.detr"].extend(
        [
            "DetrForObjectDetection",
            "DetrForSegmentation",
            "DetrModel",
            "DetrPreTrainedModel",
        ]
    )
    _import_structure["models.diffllama"].extend(
        [
            "DiffLlamaForCausalLM",
            "DiffLlamaForQuestionAnswering",
            "DiffLlamaForSequenceClassification",
            "DiffLlamaForTokenClassification",
            "DiffLlamaModel",
            "DiffLlamaPreTrainedModel",
        ]
    )
    _import_structure["models.dinat"].extend(
        [
            "DinatBackbone",
            "DinatForImageClassification",
            "DinatModel",
            "DinatPreTrainedModel",
        ]
    )
    _import_structure["models.dinov2"].extend(
        [
            "Dinov2Backbone",
            "Dinov2ForImageClassification",
            "Dinov2Model",
            "Dinov2PreTrainedModel",
        ]
    )
    _import_structure["models.dinov2_with_registers"].extend(
        [
            "Dinov2WithRegistersBackbone",
            "Dinov2WithRegistersForImageClassification",
            "Dinov2WithRegistersModel",
            "Dinov2WithRegistersPreTrainedModel",
        ]
    )
    _import_structure["models.distilbert"].extend(
        [
            "DistilBertForMaskedLM",
            "DistilBertForMultipleChoice",
            "DistilBertForQuestionAnswering",
            "DistilBertForSequenceClassification",
            "DistilBertForTokenClassification",
            "DistilBertModel",
            "DistilBertPreTrainedModel",
        ]
    )
    _import_structure["models.donut"].extend(
        [
            "DonutSwinModel",
            "DonutSwinPreTrainedModel",
        ]
    )
    _import_structure["models.dpr"].extend(
        [
            "DPRContextEncoder",
            "DPRPretrainedContextEncoder",
            "DPRPreTrainedModel",
            "DPRPretrainedQuestionEncoder",
            "DPRPretrainedReader",
            "DPRQuestionEncoder",
            "DPRReader",
        ]
    )
    _import_structure["models.dpt"].extend(
        [
            "DPTForDepthEstimation",
            "DPTForSemanticSegmentation",
            "DPTModel",
            "DPTPreTrainedModel",
        ]
    )
    _import_structure["models.efficientnet"].extend(
        [
            "EfficientNetForImageClassification",
            "EfficientNetModel",
            "EfficientNetPreTrainedModel",
        ]
    )
    _import_structure["models.electra"].extend(
        [
            "ElectraForCausalLM",
            "ElectraForMaskedLM",
            "ElectraForMultipleChoice",
            "ElectraForPreTraining",
            "ElectraForQuestionAnswering",
            "ElectraForSequenceClassification",
            "ElectraForTokenClassification",
            "ElectraModel",
            "ElectraPreTrainedModel",
            "load_tf_weights_in_electra",
        ]
    )
    _import_structure["models.emu3"].extend(
        [
            "Emu3ForCausalLM",
            "Emu3ForConditionalGeneration",
            "Emu3PreTrainedModel",
            "Emu3TextModel",
            "Emu3VQVAE",
        ]
    )
    _import_structure["models.encodec"].extend(
        [
            "EncodecModel",
            "EncodecPreTrainedModel",
        ]
    )
    _import_structure["models.encoder_decoder"].append("EncoderDecoderModel")
    _import_structure["models.ernie"].extend(
        [
            "ErnieForCausalLM",
            "ErnieForMaskedLM",
            "ErnieForMultipleChoice",
            "ErnieForNextSentencePrediction",
            "ErnieForPreTraining",
            "ErnieForQuestionAnswering",
            "ErnieForSequenceClassification",
            "ErnieForTokenClassification",
            "ErnieModel",
            "ErniePreTrainedModel",
        ]
    )
    _import_structure["models.esm"].extend(
        [
            "EsmFoldPreTrainedModel",
            "EsmForMaskedLM",
            "EsmForProteinFolding",
            "EsmForSequenceClassification",
            "EsmForTokenClassification",
            "EsmModel",
            "EsmPreTrainedModel",
        ]
    )
    _import_structure["models.falcon"].extend(
        [
            "FalconForCausalLM",
            "FalconForQuestionAnswering",
            "FalconForSequenceClassification",
            "FalconForTokenClassification",
            "FalconModel",
            "FalconPreTrainedModel",
        ]
    )
    _import_structure["models.falcon_mamba"].extend(
        [
            "FalconMambaForCausalLM",
            "FalconMambaModel",
            "FalconMambaPreTrainedModel",
        ]
    )
    _import_structure["models.fastspeech2_conformer"].extend(
        [
            "FastSpeech2ConformerHifiGan",
            "FastSpeech2ConformerModel",
            "FastSpeech2ConformerPreTrainedModel",
            "FastSpeech2ConformerWithHifiGan",
        ]
    )
    _import_structure["models.flaubert"].extend(
        [
            "FlaubertForMultipleChoice",
            "FlaubertForQuestionAnswering",
            "FlaubertForQuestionAnsweringSimple",
            "FlaubertForSequenceClassification",
            "FlaubertForTokenClassification",
            "FlaubertModel",
            "FlaubertPreTrainedModel",
            "FlaubertWithLMHeadModel",
        ]
    )
    _import_structure["models.flava"].extend(
        [
            "FlavaForPreTraining",
            "FlavaImageCodebook",
            "FlavaImageModel",
            "FlavaModel",
            "FlavaMultimodalModel",
            "FlavaPreTrainedModel",
            "FlavaTextModel",
        ]
    )
    _import_structure["models.fnet"].extend(
        [
            "FNetForMaskedLM",
            "FNetForMultipleChoice",
            "FNetForNextSentencePrediction",
            "FNetForPreTraining",
            "FNetForQuestionAnswering",
            "FNetForSequenceClassification",
            "FNetForTokenClassification",
            "FNetModel",
            "FNetPreTrainedModel",
        ]
    )
    _import_structure["models.focalnet"].extend(
        [
            "FocalNetBackbone",
            "FocalNetForImageClassification",
            "FocalNetForMaskedImageModeling",
            "FocalNetModel",
            "FocalNetPreTrainedModel",
        ]
    )
    _import_structure["models.fsmt"].extend(["FSMTForConditionalGeneration", "FSMTModel", "PretrainedFSMTModel"])
    _import_structure["models.funnel"].extend(
        [
            "FunnelBaseModel",
            "FunnelForMaskedLM",
            "FunnelForMultipleChoice",
            "FunnelForPreTraining",
            "FunnelForQuestionAnswering",
            "FunnelForSequenceClassification",
            "FunnelForTokenClassification",
            "FunnelModel",
            "FunnelPreTrainedModel",
            "load_tf_weights_in_funnel",
        ]
    )
    _import_structure["models.fuyu"].extend(["FuyuForCausalLM", "FuyuPreTrainedModel"])
    _import_structure["models.gemma"].extend(
        [
            "GemmaForCausalLM",
            "GemmaForSequenceClassification",
            "GemmaForTokenClassification",
            "GemmaModel",
            "GemmaPreTrainedModel",
        ]
    )
    _import_structure["models.gemma2"].extend(
        [
            "Gemma2ForCausalLM",
            "Gemma2ForSequenceClassification",
            "Gemma2ForTokenClassification",
            "Gemma2Model",
            "Gemma2PreTrainedModel",
        ]
    )
    _import_structure["models.gemma3"].extend(
        [
            "Gemma3ForCausalLM",
            "Gemma3ForConditionalGeneration",
            "Gemma3PreTrainedModel",
            "Gemma3TextModel",
        ]
    )
    _import_structure["models.git"].extend(
        [
            "GitForCausalLM",
            "GitModel",
            "GitPreTrainedModel",
            "GitVisionModel",
        ]
    )
    _import_structure["models.glm"].extend(
        [
            "GlmForCausalLM",
            "GlmForSequenceClassification",
            "GlmForTokenClassification",
            "GlmModel",
            "GlmPreTrainedModel",
        ]
    )
    _import_structure["models.llama4"].extend(
        [
            "Llama4ForCausalLM",
            "Llama4ForConditionalGeneration",
            "Llama4TextModel",
            "Llama4VisionModel",
            "Llama4PreTrainedModel",
        ]
    )
    _import_structure["models.glpn"].extend(
        [
            "GLPNForDepthEstimation",
            "GLPNModel",
            "GLPNPreTrainedModel",
        ]
    )
    _import_structure["models.got_ocr2"].extend(
        [
            "GotOcr2ForConditionalGeneration",
            "GotOcr2PreTrainedModel",
        ]
    )
    _import_structure["models.gpt2"].extend(
        [
            "GPT2DoubleHeadsModel",
            "GPT2ForQuestionAnswering",
            "GPT2ForSequenceClassification",
            "GPT2ForTokenClassification",
            "GPT2LMHeadModel",
            "GPT2Model",
            "GPT2PreTrainedModel",
            "load_tf_weights_in_gpt2",
        ]
    )
    _import_structure["models.gpt_bigcode"].extend(
        [
            "GPTBigCodeForCausalLM",
            "GPTBigCodeForSequenceClassification",
            "GPTBigCodeForTokenClassification",
            "GPTBigCodeModel",
            "GPTBigCodePreTrainedModel",
        ]
    )
    _import_structure["models.gpt_neo"].extend(
        [
            "GPTNeoForCausalLM",
            "GPTNeoForQuestionAnswering",
            "GPTNeoForSequenceClassification",
            "GPTNeoForTokenClassification",
            "GPTNeoModel",
            "GPTNeoPreTrainedModel",
            "load_tf_weights_in_gpt_neo",
        ]
    )
    _import_structure["models.gpt_neox"].extend(
        [
            "GPTNeoXForCausalLM",
            "GPTNeoXForQuestionAnswering",
            "GPTNeoXForSequenceClassification",
            "GPTNeoXForTokenClassification",
            "GPTNeoXModel",
            "GPTNeoXPreTrainedModel",
        ]
    )
    _import_structure["models.gpt_neox_japanese"].extend(
        [
            "GPTNeoXJapaneseForCausalLM",
            "GPTNeoXJapaneseModel",
            "GPTNeoXJapanesePreTrainedModel",
        ]
    )
    _import_structure["models.gptj"].extend(
        [
            "GPTJForCausalLM",
            "GPTJForQuestionAnswering",
            "GPTJForSequenceClassification",
            "GPTJModel",
            "GPTJPreTrainedModel",
        ]
    )
    _import_structure["models.granite"].extend(
        [
            "GraniteForCausalLM",
            "GraniteModel",
            "GranitePreTrainedModel",
        ]
    )
    _import_structure["models.granitemoe"].extend(
        [
            "GraniteMoeForCausalLM",
            "GraniteMoeModel",
            "GraniteMoePreTrainedModel",
        ]
    )

    _import_structure["models.granitemoeshared"].extend(
        [
            "GraniteMoeSharedForCausalLM",
            "GraniteMoeSharedModel",
            "GraniteMoeSharedPreTrainedModel",
        ]
    )
    _import_structure["models.grounding_dino"].extend(
        [
            "GroundingDinoForObjectDetection",
            "GroundingDinoModel",
            "GroundingDinoPreTrainedModel",
        ]
    )
    _import_structure["models.groupvit"].extend(
        [
            "GroupViTModel",
            "GroupViTPreTrainedModel",
            "GroupViTTextModel",
            "GroupViTVisionModel",
        ]
    )
    _import_structure["models.helium"].extend(
        [
            "HeliumForCausalLM",
            "HeliumForSequenceClassification",
            "HeliumForTokenClassification",
            "HeliumModel",
            "HeliumPreTrainedModel",
        ]
    )
    _import_structure["models.hiera"].extend(
        [
            "HieraBackbone",
            "HieraForImageClassification",
            "HieraForPreTraining",
            "HieraModel",
            "HieraPreTrainedModel",
        ]
    )
    _import_structure["models.hubert"].extend(
        [
            "HubertForCTC",
            "HubertForSequenceClassification",
            "HubertModel",
            "HubertPreTrainedModel",
        ]
    )
    _import_structure["models.ibert"].extend(
        [
            "IBertForMaskedLM",
            "IBertForMultipleChoice",
            "IBertForQuestionAnswering",
            "IBertForSequenceClassification",
            "IBertForTokenClassification",
            "IBertModel",
            "IBertPreTrainedModel",
        ]
    )
    _import_structure["models.idefics"].extend(
        [
            "IdeficsForVisionText2Text",
            "IdeficsModel",
            "IdeficsPreTrainedModel",
            "IdeficsProcessor",
        ]
    )
    _import_structure["models.idefics2"].extend(
        [
            "Idefics2ForConditionalGeneration",
            "Idefics2Model",
            "Idefics2PreTrainedModel",
            "Idefics2Processor",
        ]
    )
    _import_structure["models.idefics3"].extend(
        [
            "Idefics3ForConditionalGeneration",
            "Idefics3Model",
            "Idefics3PreTrainedModel",
            "Idefics3Processor",
            "Idefics3VisionConfig",
            "Idefics3VisionTransformer",
        ]
    )
    _import_structure["models.ijepa"].extend(
        [
            "IJepaForImageClassification",
            "IJepaModel",
            "IJepaPreTrainedModel",
        ]
    )
    _import_structure["models.imagegpt"].extend(
        [
            "ImageGPTForCausalImageModeling",
            "ImageGPTForImageClassification",
            "ImageGPTModel",
            "ImageGPTPreTrainedModel",
            "load_tf_weights_in_imagegpt",
        ]
    )
    _import_structure["models.informer"].extend(
        [
            "InformerForPrediction",
            "InformerModel",
            "InformerPreTrainedModel",
        ]
    )
    _import_structure["models.instructblip"].extend(
        [
            "InstructBlipForConditionalGeneration",
            "InstructBlipPreTrainedModel",
            "InstructBlipQFormerModel",
            "InstructBlipVisionModel",
        ]
    )
    _import_structure["models.instructblipvideo"].extend(
        [
            "InstructBlipVideoForConditionalGeneration",
            "InstructBlipVideoPreTrainedModel",
            "InstructBlipVideoQFormerModel",
            "InstructBlipVideoVisionModel",
        ]
    )
    _import_structure["models.jamba"].extend(
        [
            "JambaForCausalLM",
            "JambaForSequenceClassification",
            "JambaModel",
            "JambaPreTrainedModel",
        ]
    )
    _import_structure["models.jetmoe"].extend(
        [
            "JetMoeForCausalLM",
            "JetMoeForSequenceClassification",
            "JetMoeModel",
            "JetMoePreTrainedModel",
        ]
    )
    _import_structure["models.kosmos2"].extend(
        [
            "Kosmos2ForConditionalGeneration",
            "Kosmos2Model",
            "Kosmos2PreTrainedModel",
        ]
    )
    _import_structure["models.layoutlm"].extend(
        [
            "LayoutLMForMaskedLM",
            "LayoutLMForQuestionAnswering",
            "LayoutLMForSequenceClassification",
            "LayoutLMForTokenClassification",
            "LayoutLMModel",
            "LayoutLMPreTrainedModel",
        ]
    )
    _import_structure["models.layoutlmv2"].extend(
        [
            "LayoutLMv2ForQuestionAnswering",
            "LayoutLMv2ForSequenceClassification",
            "LayoutLMv2ForTokenClassification",
            "LayoutLMv2Model",
            "LayoutLMv2PreTrainedModel",
        ]
    )
    _import_structure["models.layoutlmv3"].extend(
        [
            "LayoutLMv3ForQuestionAnswering",
            "LayoutLMv3ForSequenceClassification",
            "LayoutLMv3ForTokenClassification",
            "LayoutLMv3Model",
            "LayoutLMv3PreTrainedModel",
        ]
    )
    _import_structure["models.led"].extend(
        [
            "LEDForConditionalGeneration",
            "LEDForQuestionAnswering",
            "LEDForSequenceClassification",
            "LEDModel",
            "LEDPreTrainedModel",
        ]
    )
    _import_structure["models.levit"].extend(
        [
            "LevitForImageClassification",
            "LevitForImageClassificationWithTeacher",
            "LevitModel",
            "LevitPreTrainedModel",
        ]
    )
    _import_structure["models.lilt"].extend(
        [
            "LiltForQuestionAnswering",
            "LiltForSequenceClassification",
            "LiltForTokenClassification",
            "LiltModel",
            "LiltPreTrainedModel",
        ]
    )
    _import_structure["models.llama"].extend(
        [
            "LlamaForCausalLM",
            "LlamaForQuestionAnswering",
            "LlamaForSequenceClassification",
            "LlamaForTokenClassification",
            "LlamaModel",
            "LlamaPreTrainedModel",
        ]
    )
    _import_structure["models.llava"].extend(
        [
            "LlavaForConditionalGeneration",
            "LlavaPreTrainedModel",
        ]
    )
    _import_structure["models.llava_next"].extend(
        [
            "LlavaNextForConditionalGeneration",
            "LlavaNextPreTrainedModel",
        ]
    )
    _import_structure["models.phi4_multimodal"].extend(
        [
            "Phi4MultimodalForCausalLM",
            "Phi4MultimodalPreTrainedModel",
            "Phi4MultimodalAudioModel",
            "Phi4MultimodalAudioPreTrainedModel",
            "Phi4MultimodalModel",
            "Phi4MultimodalVisionModel",
            "Phi4MultimodalVisionPreTrainedModel",
        ]
    )
    _import_structure["models.llava_next_video"].extend(
        [
            "LlavaNextVideoForConditionalGeneration",
            "LlavaNextVideoPreTrainedModel",
        ]
    )
    _import_structure["models.llava_onevision"].extend(
        [
            "LlavaOnevisionForConditionalGeneration",
            "LlavaOnevisionPreTrainedModel",
        ]
    )
    _import_structure["models.longformer"].extend(
        [
            "LongformerForMaskedLM",
            "LongformerForMultipleChoice",
            "LongformerForQuestionAnswering",
            "LongformerForSequenceClassification",
            "LongformerForTokenClassification",
            "LongformerModel",
            "LongformerPreTrainedModel",
        ]
    )
    _import_structure["models.longt5"].extend(
        [
            "LongT5EncoderModel",
            "LongT5ForConditionalGeneration",
            "LongT5Model",
            "LongT5PreTrainedModel",
        ]
    )
    _import_structure["models.luke"].extend(
        [
            "LukeForEntityClassification",
            "LukeForEntityPairClassification",
            "LukeForEntitySpanClassification",
            "LukeForMaskedLM",
            "LukeForMultipleChoice",
            "LukeForQuestionAnswering",
            "LukeForSequenceClassification",
            "LukeForTokenClassification",
            "LukeModel",
            "LukePreTrainedModel",
        ]
    )
    _import_structure["models.lxmert"].extend(
        [
            "LxmertEncoder",
            "LxmertForPreTraining",
            "LxmertForQuestionAnswering",
            "LxmertModel",
            "LxmertPreTrainedModel",
            "LxmertVisualFeatureEncoder",
        ]
    )
    _import_structure["models.m2m_100"].extend(
        [
            "M2M100ForConditionalGeneration",
            "M2M100Model",
            "M2M100PreTrainedModel",
        ]
    )
    _import_structure["models.mamba"].extend(
        [
            "MambaForCausalLM",
            "MambaModel",
            "MambaPreTrainedModel",
        ]
    )
    _import_structure["models.mamba2"].extend(
        [
            "Mamba2ForCausalLM",
            "Mamba2Model",
            "Mamba2PreTrainedModel",
        ]
    )
    _import_structure["models.marian"].extend(
        ["MarianForCausalLM", "MarianModel", "MarianMTModel", "MarianPreTrainedModel"]
    )
    _import_structure["models.markuplm"].extend(
        [
            "MarkupLMForQuestionAnswering",
            "MarkupLMForSequenceClassification",
            "MarkupLMForTokenClassification",
            "MarkupLMModel",
            "MarkupLMPreTrainedModel",
        ]
    )
    _import_structure["models.mask2former"].extend(
        [
            "Mask2FormerForUniversalSegmentation",
            "Mask2FormerModel",
            "Mask2FormerPreTrainedModel",
        ]
    )
    _import_structure["models.maskformer"].extend(
        [
            "MaskFormerForInstanceSegmentation",
            "MaskFormerModel",
            "MaskFormerPreTrainedModel",
            "MaskFormerSwinBackbone",
        ]
    )
    _import_structure["models.mbart"].extend(
        [
            "MBartForCausalLM",
            "MBartForConditionalGeneration",
            "MBartForQuestionAnswering",
            "MBartForSequenceClassification",
            "MBartModel",
            "MBartPreTrainedModel",
        ]
    )
    _import_structure["models.megatron_bert"].extend(
        [
            "MegatronBertForCausalLM",
            "MegatronBertForMaskedLM",
            "MegatronBertForMultipleChoice",
            "MegatronBertForNextSentencePrediction",
            "MegatronBertForPreTraining",
            "MegatronBertForQuestionAnswering",
            "MegatronBertForSequenceClassification",
            "MegatronBertForTokenClassification",
            "MegatronBertModel",
            "MegatronBertPreTrainedModel",
        ]
    )
    _import_structure["models.mgp_str"].extend(
        [
            "MgpstrForSceneTextRecognition",
            "MgpstrModel",
            "MgpstrPreTrainedModel",
        ]
    )
    _import_structure["models.mimi"].extend(
        [
            "MimiModel",
            "MimiPreTrainedModel",
        ]
    )
    _import_structure["models.mistral"].extend(
        [
            "MistralForCausalLM",
            "MistralForQuestionAnswering",
            "MistralForSequenceClassification",
            "MistralForTokenClassification",
            "MistralModel",
            "MistralPreTrainedModel",
        ]
    )
    _import_structure["models.mistral3"].extend(
        [
            "Mistral3ForConditionalGeneration",
            "Mistral3PreTrainedModel",
        ]
    )
    _import_structure["models.mixtral"].extend(
        [
            "MixtralForCausalLM",
            "MixtralForQuestionAnswering",
            "MixtralForSequenceClassification",
            "MixtralForTokenClassification",
            "MixtralModel",
            "MixtralPreTrainedModel",
        ]
    )
    _import_structure["models.mllama"].extend(
        [
            "MllamaForCausalLM",
            "MllamaForConditionalGeneration",
            "MllamaPreTrainedModel",
            "MllamaProcessor",
            "MllamaTextModel",
            "MllamaVisionModel",
        ]
    )
    _import_structure["models.mobilebert"].extend(
        [
            "MobileBertForMaskedLM",
            "MobileBertForMultipleChoice",
            "MobileBertForNextSentencePrediction",
            "MobileBertForPreTraining",
            "MobileBertForQuestionAnswering",
            "MobileBertForSequenceClassification",
            "MobileBertForTokenClassification",
            "MobileBertModel",
            "MobileBertPreTrainedModel",
            "load_tf_weights_in_mobilebert",
        ]
    )
    _import_structure["models.mobilenet_v1"].extend(
        [
            "MobileNetV1ForImageClassification",
            "MobileNetV1Model",
            "MobileNetV1PreTrainedModel",
            "load_tf_weights_in_mobilenet_v1",
        ]
    )
    _import_structure["models.mobilenet_v2"].extend(
        [
            "MobileNetV2ForImageClassification",
            "MobileNetV2ForSemanticSegmentation",
            "MobileNetV2Model",
            "MobileNetV2PreTrainedModel",
            "load_tf_weights_in_mobilenet_v2",
        ]
    )
    _import_structure["models.mobilevit"].extend(
        [
            "MobileViTForImageClassification",
            "MobileViTForSemanticSegmentation",
            "MobileViTModel",
            "MobileViTPreTrainedModel",
        ]
    )
    _import_structure["models.mobilevitv2"].extend(
        [
            "MobileViTV2ForImageClassification",
            "MobileViTV2ForSemanticSegmentation",
            "MobileViTV2Model",
            "MobileViTV2PreTrainedModel",
        ]
    )
    _import_structure["models.modernbert"].extend(
        [
            "ModernBertForMaskedLM",
            "ModernBertForQuestionAnswering",
            "ModernBertForSequenceClassification",
            "ModernBertForTokenClassification",
            "ModernBertModel",
            "ModernBertPreTrainedModel",
        ]
    )
    _import_structure["models.moonshine"].extend(
        [
            "MoonshineForConditionalGeneration",
            "MoonshineModel",
            "MoonshinePreTrainedModel",
        ]
    )
    _import_structure["models.moshi"].extend(
        [
            "MoshiForCausalLM",
            "MoshiForConditionalGeneration",
            "MoshiModel",
            "MoshiPreTrainedModel",
        ]
    )
    _import_structure["models.mpnet"].extend(
        [
            "MPNetForMaskedLM",
            "MPNetForMultipleChoice",
            "MPNetForQuestionAnswering",
            "MPNetForSequenceClassification",
            "MPNetForTokenClassification",
            "MPNetModel",
            "MPNetPreTrainedModel",
        ]
    )
    _import_structure["models.mpt"].extend(
        [
            "MptForCausalLM",
            "MptForQuestionAnswering",
            "MptForSequenceClassification",
            "MptForTokenClassification",
            "MptModel",
            "MptPreTrainedModel",
        ]
    )
    _import_structure["models.mra"].extend(
        [
            "MraForMaskedLM",
            "MraForMultipleChoice",
            "MraForQuestionAnswering",
            "MraForSequenceClassification",
            "MraForTokenClassification",
            "MraModel",
            "MraPreTrainedModel",
        ]
    )
    _import_structure["models.mt5"].extend(
        [
            "MT5EncoderModel",
            "MT5ForConditionalGeneration",
            "MT5ForQuestionAnswering",
            "MT5ForSequenceClassification",
            "MT5ForTokenClassification",
            "MT5Model",
            "MT5PreTrainedModel",
        ]
    )
    _import_structure["models.musicgen"].extend(
        [
            "MusicgenForCausalLM",
            "MusicgenForConditionalGeneration",
            "MusicgenModel",
            "MusicgenPreTrainedModel",
            "MusicgenProcessor",
        ]
    )
    _import_structure["models.musicgen_melody"].extend(
        [
            "MusicgenMelodyForCausalLM",
            "MusicgenMelodyForConditionalGeneration",
            "MusicgenMelodyModel",
            "MusicgenMelodyPreTrainedModel",
        ]
    )
    _import_structure["models.mvp"].extend(
        [
            "MvpForCausalLM",
            "MvpForConditionalGeneration",
            "MvpForQuestionAnswering",
            "MvpForSequenceClassification",
            "MvpModel",
            "MvpPreTrainedModel",
        ]
    )
    _import_structure["models.nemotron"].extend(
        [
            "NemotronForCausalLM",
            "NemotronForQuestionAnswering",
            "NemotronForSequenceClassification",
            "NemotronForTokenClassification",
            "NemotronModel",
            "NemotronPreTrainedModel",
        ]
    )
    _import_structure["models.nllb_moe"].extend(
        [
            "NllbMoeForConditionalGeneration",
            "NllbMoeModel",
            "NllbMoePreTrainedModel",
            "NllbMoeSparseMLP",
            "NllbMoeTop2Router",
        ]
    )
    _import_structure["models.nystromformer"].extend(
        [
            "NystromformerForMaskedLM",
            "NystromformerForMultipleChoice",
            "NystromformerForQuestionAnswering",
            "NystromformerForSequenceClassification",
            "NystromformerForTokenClassification",
            "NystromformerModel",
            "NystromformerPreTrainedModel",
        ]
    )
    _import_structure["models.olmo"].extend(
        [
            "OlmoForCausalLM",
            "OlmoModel",
            "OlmoPreTrainedModel",
        ]
    )
    _import_structure["models.olmo2"].extend(
        [
            "Olmo2ForCausalLM",
            "Olmo2Model",
            "Olmo2PreTrainedModel",
        ]
    )
    _import_structure["models.olmoe"].extend(
        [
            "OlmoeForCausalLM",
            "OlmoeModel",
            "OlmoePreTrainedModel",
        ]
    )
    _import_structure["models.omdet_turbo"].extend(
        [
            "OmDetTurboForObjectDetection",
            "OmDetTurboPreTrainedModel",
        ]
    )
    _import_structure["models.oneformer"].extend(
        [
            "OneFormerForUniversalSegmentation",
            "OneFormerModel",
            "OneFormerPreTrainedModel",
        ]
    )
    _import_structure["models.openai"].extend(
        [
            "OpenAIGPTDoubleHeadsModel",
            "OpenAIGPTForSequenceClassification",
            "OpenAIGPTLMHeadModel",
            "OpenAIGPTModel",
            "OpenAIGPTPreTrainedModel",
            "load_tf_weights_in_openai_gpt",
        ]
    )
    _import_structure["models.opt"].extend(
        [
            "OPTForCausalLM",
            "OPTForQuestionAnswering",
            "OPTForSequenceClassification",
            "OPTModel",
            "OPTPreTrainedModel",
        ]
    )
    _import_structure["models.owlv2"].extend(
        [
            "Owlv2ForObjectDetection",
            "Owlv2Model",
            "Owlv2PreTrainedModel",
            "Owlv2TextModel",
            "Owlv2VisionModel",
        ]
    )
    _import_structure["models.owlvit"].extend(
        [
            "OwlViTForObjectDetection",
            "OwlViTModel",
            "OwlViTPreTrainedModel",
            "OwlViTTextModel",
            "OwlViTVisionModel",
        ]
    )
    _import_structure["models.paligemma"].extend(
        [
            "PaliGemmaForConditionalGeneration",
            "PaliGemmaPreTrainedModel",
            "PaliGemmaProcessor",
        ]
    )
    _import_structure["models.patchtsmixer"].extend(
        [
            "PatchTSMixerForPrediction",
            "PatchTSMixerForPretraining",
            "PatchTSMixerForRegression",
            "PatchTSMixerForTimeSeriesClassification",
            "PatchTSMixerModel",
            "PatchTSMixerPreTrainedModel",
        ]
    )
    _import_structure["models.patchtst"].extend(
        [
            "PatchTSTForClassification",
            "PatchTSTForPrediction",
            "PatchTSTForPretraining",
            "PatchTSTForRegression",
            "PatchTSTModel",
            "PatchTSTPreTrainedModel",
        ]
    )
    _import_structure["models.pegasus"].extend(
        [
            "PegasusForCausalLM",
            "PegasusForConditionalGeneration",
            "PegasusModel",
            "PegasusPreTrainedModel",
        ]
    )
    _import_structure["models.pegasus_x"].extend(
        [
            "PegasusXForConditionalGeneration",
            "PegasusXModel",
            "PegasusXPreTrainedModel",
        ]
    )
    _import_structure["models.perceiver"].extend(
        [
            "PerceiverForImageClassificationConvProcessing",
            "PerceiverForImageClassificationFourier",
            "PerceiverForImageClassificationLearned",
            "PerceiverForMaskedLM",
            "PerceiverForMultimodalAutoencoding",
            "PerceiverForOpticalFlow",
            "PerceiverForSequenceClassification",
            "PerceiverModel",
            "PerceiverPreTrainedModel",
        ]
    )
    _import_structure["models.persimmon"].extend(
        [
            "PersimmonForCausalLM",
            "PersimmonForSequenceClassification",
            "PersimmonForTokenClassification",
            "PersimmonModel",
            "PersimmonPreTrainedModel",
        ]
    )
    _import_structure["models.phi"].extend(
        [
            "PhiForCausalLM",
            "PhiForSequenceClassification",
            "PhiForTokenClassification",
            "PhiModel",
            "PhiPreTrainedModel",
        ]
    )
    _import_structure["models.phi3"].extend(
        [
            "Phi3ForCausalLM",
            "Phi3ForSequenceClassification",
            "Phi3ForTokenClassification",
            "Phi3Model",
            "Phi3PreTrainedModel",
        ]
    )
    _import_structure["models.phimoe"].extend(
        [
            "PhimoeForCausalLM",
            "PhimoeForSequenceClassification",
            "PhimoeModel",
            "PhimoePreTrainedModel",
        ]
    )
    _import_structure["models.pix2struct"].extend(
        [
            "Pix2StructForConditionalGeneration",
            "Pix2StructPreTrainedModel",
            "Pix2StructTextModel",
            "Pix2StructVisionModel",
        ]
    )
    _import_structure["models.pixtral"].extend(["PixtralPreTrainedModel", "PixtralVisionModel"])
    _import_structure["models.plbart"].extend(
        [
            "PLBartForCausalLM",
            "PLBartForConditionalGeneration",
            "PLBartForSequenceClassification",
            "PLBartModel",
            "PLBartPreTrainedModel",
        ]
    )
    _import_structure["models.poolformer"].extend(
        [
            "PoolFormerForImageClassification",
            "PoolFormerModel",
            "PoolFormerPreTrainedModel",
        ]
    )
    _import_structure["models.pop2piano"].extend(
        [
            "Pop2PianoForConditionalGeneration",
            "Pop2PianoPreTrainedModel",
        ]
    )
    _import_structure["models.prompt_depth_anything"].extend(
        [
            "PromptDepthAnythingForDepthEstimation",
            "PromptDepthAnythingPreTrainedModel",
        ]
    )
    _import_structure["models.prophetnet"].extend(
        [
            "ProphetNetDecoder",
            "ProphetNetEncoder",
            "ProphetNetForCausalLM",
            "ProphetNetForConditionalGeneration",
            "ProphetNetModel",
            "ProphetNetPreTrainedModel",
        ]
    )
    _import_structure["models.pvt"].extend(
        [
            "PvtForImageClassification",
            "PvtModel",
            "PvtPreTrainedModel",
        ]
    )
    _import_structure["models.pvt_v2"].extend(
        [
            "PvtV2Backbone",
            "PvtV2ForImageClassification",
            "PvtV2Model",
            "PvtV2PreTrainedModel",
        ]
    )
    _import_structure["models.qwen2"].extend(
        [
            "Qwen2ForCausalLM",
            "Qwen2ForQuestionAnswering",
            "Qwen2ForSequenceClassification",
            "Qwen2ForTokenClassification",
            "Qwen2Model",
            "Qwen2PreTrainedModel",
        ]
    )
    _import_structure["models.qwen2_5_vl"].extend(
        [
            "Qwen2_5_VLForConditionalGeneration",
            "Qwen2_5_VLModel",
            "Qwen2_5_VLPreTrainedModel",
        ]
    )
    _import_structure["models.qwen2_audio"].extend(
        [
            "Qwen2AudioEncoder",
            "Qwen2AudioForConditionalGeneration",
            "Qwen2AudioPreTrainedModel",
        ]
    )
    _import_structure["models.qwen2_moe"].extend(
        [
            "Qwen2MoeForCausalLM",
            "Qwen2MoeForQuestionAnswering",
            "Qwen2MoeForSequenceClassification",
            "Qwen2MoeForTokenClassification",
            "Qwen2MoeModel",
            "Qwen2MoePreTrainedModel",
        ]
    )
    _import_structure["models.qwen2_vl"].extend(
        [
            "Qwen2VLForConditionalGeneration",
            "Qwen2VLModel",
            "Qwen2VLPreTrainedModel",
        ]
    )
    _import_structure["models.qwen3"].extend(
        [
            "Qwen3ForCausalLM",
            "Qwen3ForQuestionAnswering",
            "Qwen3ForSequenceClassification",
            "Qwen3ForTokenClassification",
            "Qwen3Model",
            "Qwen3PreTrainedModel",
        ]
    )
    _import_structure["models.qwen3_moe"].extend(
        [
            "Qwen3MoeForCausalLM",
            "Qwen3MoeForQuestionAnswering",
            "Qwen3MoeForSequenceClassification",
            "Qwen3MoeForTokenClassification",
            "Qwen3MoeModel",
            "Qwen3MoePreTrainedModel",
        ]
    )
    _import_structure["models.rag"].extend(
        [
            "RagModel",
            "RagPreTrainedModel",
            "RagSequenceForGeneration",
            "RagTokenForGeneration",
        ]
    )
    _import_structure["models.recurrent_gemma"].extend(
        [
            "RecurrentGemmaForCausalLM",
            "RecurrentGemmaModel",
            "RecurrentGemmaPreTrainedModel",
        ]
    )
    _import_structure["models.reformer"].extend(
        [
            "ReformerForMaskedLM",
            "ReformerForQuestionAnswering",
            "ReformerForSequenceClassification",
            "ReformerModel",
            "ReformerModelWithLMHead",
            "ReformerPreTrainedModel",
        ]
    )
    _import_structure["models.regnet"].extend(
        [
            "RegNetForImageClassification",
            "RegNetModel",
            "RegNetPreTrainedModel",
        ]
    )
    _import_structure["models.rembert"].extend(
        [
            "RemBertForCausalLM",
            "RemBertForMaskedLM",
            "RemBertForMultipleChoice",
            "RemBertForQuestionAnswering",
            "RemBertForSequenceClassification",
            "RemBertForTokenClassification",
            "RemBertModel",
            "RemBertPreTrainedModel",
            "load_tf_weights_in_rembert",
        ]
    )
    _import_structure["models.resnet"].extend(
        [
            "ResNetBackbone",
            "ResNetForImageClassification",
            "ResNetModel",
            "ResNetPreTrainedModel",
        ]
    )
    _import_structure["models.roberta"].extend(
        [
            "RobertaForCausalLM",
            "RobertaForMaskedLM",
            "RobertaForMultipleChoice",
            "RobertaForQuestionAnswering",
            "RobertaForSequenceClassification",
            "RobertaForTokenClassification",
            "RobertaModel",
            "RobertaPreTrainedModel",
        ]
    )
    _import_structure["models.roberta_prelayernorm"].extend(
        [
            "RobertaPreLayerNormForCausalLM",
            "RobertaPreLayerNormForMaskedLM",
            "RobertaPreLayerNormForMultipleChoice",
            "RobertaPreLayerNormForQuestionAnswering",
            "RobertaPreLayerNormForSequenceClassification",
            "RobertaPreLayerNormForTokenClassification",
            "RobertaPreLayerNormModel",
            "RobertaPreLayerNormPreTrainedModel",
        ]
    )
    _import_structure["models.roc_bert"].extend(
        [
            "RoCBertForCausalLM",
            "RoCBertForMaskedLM",
            "RoCBertForMultipleChoice",
            "RoCBertForPreTraining",
            "RoCBertForQuestionAnswering",
            "RoCBertForSequenceClassification",
            "RoCBertForTokenClassification",
            "RoCBertModel",
            "RoCBertPreTrainedModel",
            "load_tf_weights_in_roc_bert",
        ]
    )
    _import_structure["models.roformer"].extend(
        [
            "RoFormerForCausalLM",
            "RoFormerForMaskedLM",
            "RoFormerForMultipleChoice",
            "RoFormerForQuestionAnswering",
            "RoFormerForSequenceClassification",
            "RoFormerForTokenClassification",
            "RoFormerModel",
            "RoFormerPreTrainedModel",
            "load_tf_weights_in_roformer",
        ]
    )
    _import_structure["models.rt_detr"].extend(
        [
            "RTDetrForObjectDetection",
            "RTDetrModel",
            "RTDetrPreTrainedModel",
            "RTDetrResNetBackbone",
            "RTDetrResNetPreTrainedModel",
        ]
    )
    _import_structure["models.rt_detr_v2"].extend(
        ["RTDetrV2ForObjectDetection", "RTDetrV2Model", "RTDetrV2PreTrainedModel"]
    )
    _import_structure["models.rwkv"].extend(
        [
            "RwkvForCausalLM",
            "RwkvModel",
            "RwkvPreTrainedModel",
        ]
    )
    _import_structure["models.sam"].extend(
        [
            "SamModel",
            "SamPreTrainedModel",
            "SamVisionModel",
        ]
    )
    _import_structure["models.seamless_m4t"].extend(
        [
            "SeamlessM4TCodeHifiGan",
            "SeamlessM4TForSpeechToSpeech",
            "SeamlessM4TForSpeechToText",
            "SeamlessM4TForTextToSpeech",
            "SeamlessM4TForTextToText",
            "SeamlessM4THifiGan",
            "SeamlessM4TModel",
            "SeamlessM4TPreTrainedModel",
            "SeamlessM4TTextToUnitForConditionalGeneration",
            "SeamlessM4TTextToUnitModel",
        ]
    )
    _import_structure["models.seamless_m4t_v2"].extend(
        [
            "SeamlessM4Tv2ForSpeechToSpeech",
            "SeamlessM4Tv2ForSpeechToText",
            "SeamlessM4Tv2ForTextToSpeech",
            "SeamlessM4Tv2ForTextToText",
            "SeamlessM4Tv2Model",
            "SeamlessM4Tv2PreTrainedModel",
        ]
    )
    _import_structure["models.segformer"].extend(
        [
            "SegformerDecodeHead",
            "SegformerForImageClassification",
            "SegformerForSemanticSegmentation",
            "SegformerModel",
            "SegformerPreTrainedModel",
        ]
    )
    _import_structure["models.seggpt"].extend(
        [
            "SegGptForImageSegmentation",
            "SegGptModel",
            "SegGptPreTrainedModel",
        ]
    )
    _import_structure["models.sew"].extend(
        [
            "SEWForCTC",
            "SEWForSequenceClassification",
            "SEWModel",
            "SEWPreTrainedModel",
        ]
    )
    _import_structure["models.sew_d"].extend(
        [
            "SEWDForCTC",
            "SEWDForSequenceClassification",
            "SEWDModel",
            "SEWDPreTrainedModel",
        ]
    )
    _import_structure["models.shieldgemma2"].append("ShieldGemma2ForImageClassification")
    _import_structure["models.siglip"].extend(
        [
            "SiglipForImageClassification",
            "SiglipModel",
            "SiglipPreTrainedModel",
            "SiglipTextModel",
            "SiglipVisionModel",
        ]
    )
    _import_structure["models.siglip2"].extend(
        [
            "Siglip2ForImageClassification",
            "Siglip2Model",
            "Siglip2PreTrainedModel",
            "Siglip2TextModel",
            "Siglip2VisionModel",
        ]
    )
    _import_structure["models.smolvlm"].extend(
        [
            "SmolVLMForConditionalGeneration",
            "SmolVLMModel",
            "SmolVLMPreTrainedModel",
            "SmolVLMProcessor",
            "SmolVLMVisionConfig",
            "SmolVLMVisionTransformer",
        ]
    )
    _import_structure["models.speech_encoder_decoder"].extend(["SpeechEncoderDecoderModel"])
    _import_structure["models.speech_to_text"].extend(
        [
            "Speech2TextForConditionalGeneration",
            "Speech2TextModel",
            "Speech2TextPreTrainedModel",
        ]
    )
    _import_structure["models.speecht5"].extend(
        [
            "SpeechT5ForSpeechToSpeech",
            "SpeechT5ForSpeechToText",
            "SpeechT5ForTextToSpeech",
            "SpeechT5HifiGan",
            "SpeechT5Model",
            "SpeechT5PreTrainedModel",
        ]
    )
    _import_structure["models.splinter"].extend(
        [
            "SplinterForPreTraining",
            "SplinterForQuestionAnswering",
            "SplinterModel",
            "SplinterPreTrainedModel",
        ]
    )
    _import_structure["models.squeezebert"].extend(
        [
            "SqueezeBertForMaskedLM",
            "SqueezeBertForMultipleChoice",
            "SqueezeBertForQuestionAnswering",
            "SqueezeBertForSequenceClassification",
            "SqueezeBertForTokenClassification",
            "SqueezeBertModel",
            "SqueezeBertPreTrainedModel",
        ]
    )
    _import_structure["models.stablelm"].extend(
        [
            "StableLmForCausalLM",
            "StableLmForSequenceClassification",
            "StableLmForTokenClassification",
            "StableLmModel",
            "StableLmPreTrainedModel",
        ]
    )
    _import_structure["models.starcoder2"].extend(
        [
            "Starcoder2ForCausalLM",
            "Starcoder2ForSequenceClassification",
            "Starcoder2ForTokenClassification",
            "Starcoder2Model",
            "Starcoder2PreTrainedModel",
        ]
    )
    _import_structure["models.superglue"].extend(
        [
            "SuperGlueForKeypointMatching",
            "SuperGluePreTrainedModel",
        ]
    )
    _import_structure["models.superpoint"].extend(
        [
            "SuperPointForKeypointDetection",
            "SuperPointPreTrainedModel",
        ]
    )
    _import_structure["models.swiftformer"].extend(
        [
            "SwiftFormerForImageClassification",
            "SwiftFormerModel",
            "SwiftFormerPreTrainedModel",
        ]
    )
    _import_structure["models.swin"].extend(
        [
            "SwinBackbone",
            "SwinForImageClassification",
            "SwinForMaskedImageModeling",
            "SwinModel",
            "SwinPreTrainedModel",
        ]
    )
    _import_structure["models.swin2sr"].extend(
        [
            "Swin2SRForImageSuperResolution",
            "Swin2SRModel",
            "Swin2SRPreTrainedModel",
        ]
    )
    _import_structure["models.swinv2"].extend(
        [
            "Swinv2Backbone",
            "Swinv2ForImageClassification",
            "Swinv2ForMaskedImageModeling",
            "Swinv2Model",
            "Swinv2PreTrainedModel",
        ]
    )
    _import_structure["models.switch_transformers"].extend(
        [
            "SwitchTransformersEncoderModel",
            "SwitchTransformersForConditionalGeneration",
            "SwitchTransformersModel",
            "SwitchTransformersPreTrainedModel",
            "SwitchTransformersSparseMLP",
            "SwitchTransformersTop1Router",
        ]
    )
    _import_structure["models.t5"].extend(
        [
            "T5EncoderModel",
            "T5ForConditionalGeneration",
            "T5ForQuestionAnswering",
            "T5ForSequenceClassification",
            "T5ForTokenClassification",
            "T5Model",
            "T5PreTrainedModel",
            "load_tf_weights_in_t5",
        ]
    )
    _import_structure["models.table_transformer"].extend(
        [
            "TableTransformerForObjectDetection",
            "TableTransformerModel",
            "TableTransformerPreTrainedModel",
        ]
    )
    _import_structure["models.tapas"].extend(
        [
            "TapasForMaskedLM",
            "TapasForQuestionAnswering",
            "TapasForSequenceClassification",
            "TapasModel",
            "TapasPreTrainedModel",
            "load_tf_weights_in_tapas",
        ]
    )
    _import_structure["models.textnet"].extend(
        [
            "TextNetBackbone",
            "TextNetForImageClassification",
            "TextNetModel",
            "TextNetPreTrainedModel",
        ]
    )
    _import_structure["models.time_series_transformer"].extend(
        [
            "TimeSeriesTransformerForPrediction",
            "TimeSeriesTransformerModel",
            "TimeSeriesTransformerPreTrainedModel",
        ]
    )
    _import_structure["models.timesformer"].extend(
        [
            "TimesformerForVideoClassification",
            "TimesformerModel",
            "TimesformerPreTrainedModel",
        ]
    )
    _import_structure["models.timm_backbone"].extend(["TimmBackbone"])
    _import_structure["models.timm_wrapper"].extend(
        ["TimmWrapperForImageClassification", "TimmWrapperModel", "TimmWrapperPreTrainedModel"]
    )
    _import_structure["models.trocr"].extend(
        [
            "TrOCRForCausalLM",
            "TrOCRPreTrainedModel",
        ]
    )
    _import_structure["models.tvp"].extend(
        [
            "TvpForVideoGrounding",
            "TvpModel",
            "TvpPreTrainedModel",
        ]
    )
    _import_structure["models.udop"].extend(
        [
            "UdopEncoderModel",
            "UdopForConditionalGeneration",
            "UdopModel",
            "UdopPreTrainedModel",
        ],
    )
    _import_structure["models.umt5"].extend(
        [
            "UMT5EncoderModel",
            "UMT5ForConditionalGeneration",
            "UMT5ForQuestionAnswering",
            "UMT5ForSequenceClassification",
            "UMT5ForTokenClassification",
            "UMT5Model",
            "UMT5PreTrainedModel",
        ]
    )
    _import_structure["models.unispeech"].extend(
        [
            "UniSpeechForCTC",
            "UniSpeechForPreTraining",
            "UniSpeechForSequenceClassification",
            "UniSpeechModel",
            "UniSpeechPreTrainedModel",
        ]
    )
    _import_structure["models.unispeech_sat"].extend(
        [
            "UniSpeechSatForAudioFrameClassification",
            "UniSpeechSatForCTC",
            "UniSpeechSatForPreTraining",
            "UniSpeechSatForSequenceClassification",
            "UniSpeechSatForXVector",
            "UniSpeechSatModel",
            "UniSpeechSatPreTrainedModel",
        ]
    )
    _import_structure["models.univnet"].extend(
        [
            "UnivNetModel",
        ]
    )
    _import_structure["models.upernet"].extend(
        [
            "UperNetForSemanticSegmentation",
            "UperNetPreTrainedModel",
        ]
    )
    _import_structure["models.video_llava"].extend(
        [
            "VideoLlavaForConditionalGeneration",
            "VideoLlavaPreTrainedModel",
            "VideoLlavaProcessor",
        ]
    )
    _import_structure["models.videomae"].extend(
        [
            "VideoMAEForPreTraining",
            "VideoMAEForVideoClassification",
            "VideoMAEModel",
            "VideoMAEPreTrainedModel",
        ]
    )
    _import_structure["models.vilt"].extend(
        [
            "ViltForImageAndTextRetrieval",
            "ViltForImagesAndTextClassification",
            "ViltForMaskedLM",
            "ViltForQuestionAnswering",
            "ViltForTokenClassification",
            "ViltModel",
            "ViltPreTrainedModel",
        ]
    )
    _import_structure["models.vipllava"].extend(
        [
            "VipLlavaForConditionalGeneration",
            "VipLlavaPreTrainedModel",
        ]
    )
    _import_structure["models.vision_encoder_decoder"].extend(["VisionEncoderDecoderModel"])
    _import_structure["models.vision_text_dual_encoder"].extend(["VisionTextDualEncoderModel"])
    _import_structure["models.visual_bert"].extend(
        [
            "VisualBertForMultipleChoice",
            "VisualBertForPreTraining",
            "VisualBertForQuestionAnswering",
            "VisualBertForRegionToPhraseAlignment",
            "VisualBertForVisualReasoning",
            "VisualBertModel",
            "VisualBertPreTrainedModel",
        ]
    )
    _import_structure["models.vit"].extend(
        [
            "ViTForImageClassification",
            "ViTForMaskedImageModeling",
            "ViTModel",
            "ViTPreTrainedModel",
        ]
    )
    _import_structure["models.vit_mae"].extend(
        [
            "ViTMAEForPreTraining",
            "ViTMAEModel",
            "ViTMAEPreTrainedModel",
        ]
    )
    _import_structure["models.vit_msn"].extend(
        [
            "ViTMSNForImageClassification",
            "ViTMSNModel",
            "ViTMSNPreTrainedModel",
        ]
    )
    _import_structure["models.vitdet"].extend(
        [
            "VitDetBackbone",
            "VitDetModel",
            "VitDetPreTrainedModel",
        ]
    )
    _import_structure["models.vitmatte"].extend(
        [
            "VitMatteForImageMatting",
            "VitMattePreTrainedModel",
        ]
    )
    _import_structure["models.vitpose"].extend(
        [
            "VitPoseForPoseEstimation",
            "VitPosePreTrainedModel",
        ]
    )
    _import_structure["models.vitpose_backbone"].extend(
        [
            "VitPoseBackbone",
            "VitPoseBackbonePreTrainedModel",
        ]
    )
    _import_structure["models.vits"].extend(
        [
            "VitsModel",
            "VitsPreTrainedModel",
        ]
    )
    _import_structure["models.vivit"].extend(
        [
            "VivitForVideoClassification",
            "VivitModel",
            "VivitPreTrainedModel",
        ]
    )
    _import_structure["models.wav2vec2"].extend(
        [
            "Wav2Vec2ForAudioFrameClassification",
            "Wav2Vec2ForCTC",
            "Wav2Vec2ForMaskedLM",
            "Wav2Vec2ForPreTraining",
            "Wav2Vec2ForSequenceClassification",
            "Wav2Vec2ForXVector",
            "Wav2Vec2Model",
            "Wav2Vec2PreTrainedModel",
        ]
    )
    _import_structure["models.wav2vec2_bert"].extend(
        [
            "Wav2Vec2BertForAudioFrameClassification",
            "Wav2Vec2BertForCTC",
            "Wav2Vec2BertForSequenceClassification",
            "Wav2Vec2BertForXVector",
            "Wav2Vec2BertModel",
            "Wav2Vec2BertPreTrainedModel",
        ]
    )
    _import_structure["models.wav2vec2_conformer"].extend(
        [
            "Wav2Vec2ConformerForAudioFrameClassification",
            "Wav2Vec2ConformerForCTC",
            "Wav2Vec2ConformerForPreTraining",
            "Wav2Vec2ConformerForSequenceClassification",
            "Wav2Vec2ConformerForXVector",
            "Wav2Vec2ConformerModel",
            "Wav2Vec2ConformerPreTrainedModel",
        ]
    )
    _import_structure["models.wavlm"].extend(
        [
            "WavLMForAudioFrameClassification",
            "WavLMForCTC",
            "WavLMForSequenceClassification",
            "WavLMForXVector",
            "WavLMModel",
            "WavLMPreTrainedModel",
        ]
    )
    _import_structure["models.whisper"].extend(
        [
            "WhisperForAudioClassification",
            "WhisperForCausalLM",
            "WhisperForConditionalGeneration",
            "WhisperModel",
            "WhisperPreTrainedModel",
        ]
    )
    _import_structure["models.x_clip"].extend(
        [
            "XCLIPModel",
            "XCLIPPreTrainedModel",
            "XCLIPTextModel",
            "XCLIPVisionModel",
        ]
    )
    _import_structure["models.xglm"].extend(
        [
            "XGLMForCausalLM",
            "XGLMModel",
            "XGLMPreTrainedModel",
        ]
    )
    _import_structure["models.xlm"].extend(
        [
            "XLMForMultipleChoice",
            "XLMForQuestionAnswering",
            "XLMForQuestionAnsweringSimple",
            "XLMForSequenceClassification",
            "XLMForTokenClassification",
            "XLMModel",
            "XLMPreTrainedModel",
            "XLMWithLMHeadModel",
        ]
    )
    _import_structure["models.xlm_roberta"].extend(
        [
            "XLMRobertaForCausalLM",
            "XLMRobertaForMaskedLM",
            "XLMRobertaForMultipleChoice",
            "XLMRobertaForQuestionAnswering",
            "XLMRobertaForSequenceClassification",
            "XLMRobertaForTokenClassification",
            "XLMRobertaModel",
            "XLMRobertaPreTrainedModel",
        ]
    )
    _import_structure["models.xlm_roberta_xl"].extend(
        [
            "XLMRobertaXLForCausalLM",
            "XLMRobertaXLForMaskedLM",
            "XLMRobertaXLForMultipleChoice",
            "XLMRobertaXLForQuestionAnswering",
            "XLMRobertaXLForSequenceClassification",
            "XLMRobertaXLForTokenClassification",
            "XLMRobertaXLModel",
            "XLMRobertaXLPreTrainedModel",
        ]
    )
    _import_structure["models.xlnet"].extend(
        [
            "XLNetForMultipleChoice",
            "XLNetForQuestionAnswering",
            "XLNetForQuestionAnsweringSimple",
            "XLNetForSequenceClassification",
            "XLNetForTokenClassification",
            "XLNetLMHeadModel",
            "XLNetModel",
            "XLNetPreTrainedModel",
            "load_tf_weights_in_xlnet",
        ]
    )
    _import_structure["models.xmod"].extend(
        [
            "XmodForCausalLM",
            "XmodForMaskedLM",
            "XmodForMultipleChoice",
            "XmodForQuestionAnswering",
            "XmodForSequenceClassification",
            "XmodForTokenClassification",
            "XmodModel",
            "XmodPreTrainedModel",
        ]
    )
    _import_structure["models.yolos"].extend(
        [
            "YolosForObjectDetection",
            "YolosModel",
            "YolosPreTrainedModel",
        ]
    )
    _import_structure["models.yoso"].extend(
        [
            "YosoForMaskedLM",
            "YosoForMultipleChoice",
            "YosoForQuestionAnswering",
            "YosoForSequenceClassification",
            "YosoForTokenClassification",
            "YosoModel",
            "YosoPreTrainedModel",
        ]
    )
    _import_structure["models.zamba"].extend(
        [
            "ZambaForCausalLM",
            "ZambaForSequenceClassification",
            "ZambaModel",
            "ZambaPreTrainedModel",
        ]
    )
    _import_structure["models.zamba2"].extend(
        [
            "Zamba2ForCausalLM",
            "Zamba2ForSequenceClassification",
            "Zamba2Model",
            "Zamba2PreTrainedModel",
        ]
    )
    _import_structure["models.zoedepth"].extend(
        [
            "ZoeDepthForDepthEstimation",
            "ZoeDepthPreTrainedModel",
        ]
    )
    _import_structure["optimization"] = [
        "Adafactor",
        "get_constant_schedule",
        "get_constant_schedule_with_warmup",
        "get_cosine_schedule_with_warmup",
        "get_cosine_with_hard_restarts_schedule_with_warmup",
        "get_inverse_sqrt_schedule",
        "get_linear_schedule_with_warmup",
        "get_polynomial_decay_schedule_with_warmup",
        "get_scheduler",
        "get_wsd_schedule",
    ]
    _import_structure["pytorch_utils"] = [
        "Conv1D",
        "apply_chunking_to_forward",
        "prune_layer",
    ]
    _import_structure["sagemaker"] = []
    _import_structure["time_series_utils"] = []
    _import_structure["trainer"] = ["Trainer"]
    _import_structure["trainer_pt_utils"] = ["torch_distributed_zero_first"]
    _import_structure["trainer_seq2seq"] = ["Seq2SeqTrainer"]

# TensorFlow-backed objects
try:
    if not is_tf_available():
        raise OptionalDependencyNotAvailable()
except OptionalDependencyNotAvailable:
    from .utils import dummy_tf_objects

    _import_structure["utils.dummy_tf_objects"] = [name for name in dir(dummy_tf_objects) if not name.startswith("_")]
else:
    _import_structure["activations_tf"] = []
    _import_structure["generation"].extend(
        [
            "TFForcedBOSTokenLogitsProcessor",
            "TFForcedEOSTokenLogitsProcessor",
            "TFForceTokensLogitsProcessor",
            "TFGenerationMixin",
            "TFLogitsProcessor",
            "TFLogitsProcessorList",
            "TFLogitsWarper",
            "TFMinLengthLogitsProcessor",
            "TFNoBadWordsLogitsProcessor",
            "TFNoRepeatNGramLogitsProcessor",
            "TFRepetitionPenaltyLogitsProcessor",
            "TFSuppressTokensAtBeginLogitsProcessor",
            "TFSuppressTokensLogitsProcessor",
            "TFTemperatureLogitsWarper",
            "TFTopKLogitsWarper",
            "TFTopPLogitsWarper",
        ]
    )
    _import_structure["keras_callbacks"] = ["KerasMetricCallback", "PushToHubCallback"]
    _import_structure["modeling_tf_outputs"] = []
    _import_structure["modeling_tf_utils"] = [
        "TFPreTrainedModel",
        "TFSequenceSummary",
        "TFSharedEmbeddings",
        "shape_list",
    ]
    _import_structure["optimization_tf"] = [
        "AdamWeightDecay",
        "GradientAccumulator",
        "WarmUp",
        "create_optimizer",
    ]
    _import_structure["tf_utils"] = []


# FLAX-backed objects
try:
    if not is_flax_available():
        raise OptionalDependencyNotAvailable()
except OptionalDependencyNotAvailable:
    from .utils import dummy_flax_objects

    _import_structure["utils.dummy_flax_objects"] = [
        name for name in dir(dummy_flax_objects) if not name.startswith("_")
    ]
else:
    _import_structure["generation"].extend(
        [
            "FlaxForcedBOSTokenLogitsProcessor",
            "FlaxForcedEOSTokenLogitsProcessor",
            "FlaxForceTokensLogitsProcessor",
            "FlaxGenerationMixin",
            "FlaxLogitsProcessor",
            "FlaxLogitsProcessorList",
            "FlaxLogitsWarper",
            "FlaxMinLengthLogitsProcessor",
            "FlaxTemperatureLogitsWarper",
            "FlaxSuppressTokensAtBeginLogitsProcessor",
            "FlaxSuppressTokensLogitsProcessor",
            "FlaxTopKLogitsWarper",
            "FlaxTopPLogitsWarper",
            "FlaxWhisperTimeStampLogitsProcessor",
        ]
    )
    _import_structure["modeling_flax_outputs"] = []
    _import_structure["modeling_flax_utils"] = ["FlaxPreTrainedModel"]

# Direct imports for type-checking
if TYPE_CHECKING:
    # All modeling imports
    from .configuration_utils import PretrainedConfig

    # Data
    from .data import (
        DataProcessor,
        InputExample,
        InputFeatures,
        SingleSentenceClassificationProcessor,
        SquadExample,
        SquadFeatures,
        SquadV1Processor,
        SquadV2Processor,
        glue_compute_metrics,
        glue_convert_examples_to_features,
        glue_output_modes,
        glue_processors,
        glue_tasks_num_labels,
        squad_convert_examples_to_features,
        xnli_compute_metrics,
        xnli_output_modes,
        xnli_processors,
        xnli_tasks_num_labels,
    )
    from .data.data_collator import (
        DataCollator,
        DataCollatorForLanguageModeling,
        DataCollatorForMultipleChoice,
        DataCollatorForPermutationLanguageModeling,
        DataCollatorForSeq2Seq,
        DataCollatorForSOP,
        DataCollatorForTokenClassification,
        DataCollatorForWholeWordMask,
        DataCollatorWithFlattening,
        DataCollatorWithPadding,
        DefaultDataCollator,
        default_data_collator,
    )
    from .feature_extraction_sequence_utils import SequenceFeatureExtractor

    # Feature Extractor
    from .feature_extraction_utils import BatchFeature, FeatureExtractionMixin

    # Generation
    from .generation import (
        AsyncTextIteratorStreamer,
        CompileConfig,
        GenerationConfig,
        TextIteratorStreamer,
        TextStreamer,
        WatermarkingConfig,
    )
    from .hf_argparser import HfArgumentParser

    # Integrations
    from .integrations import (
        is_clearml_available,
        is_comet_available,
        is_dvclive_available,
        is_neptune_available,
        is_optuna_available,
        is_ray_available,
        is_ray_tune_available,
        is_sigopt_available,
        is_swanlab_available,
        is_tensorboard_available,
        is_wandb_available,
    )

    # Model Cards
    from .modelcard import ModelCard

    # TF 2.0 <=> PyTorch conversion utilities
    from .modeling_tf_pytorch_utils import (
        convert_tf_weight_name_to_pt_weight_name,
        load_pytorch_checkpoint_in_tf2_model,
        load_pytorch_model_in_tf2_model,
        load_pytorch_weights_in_tf2_model,
        load_tf2_checkpoint_in_pytorch_model,
        load_tf2_model_in_pytorch_model,
        load_tf2_weights_in_pytorch_model,
    )
    from .models import *
    from .models.albert import AlbertConfig
    from .models.align import (
        AlignConfig,
        AlignProcessor,
        AlignTextConfig,
        AlignVisionConfig,
    )
    from .models.altclip import (
        AltCLIPConfig,
        AltCLIPProcessor,
        AltCLIPTextConfig,
        AltCLIPVisionConfig,
    )
    from .models.aria import (
        AriaConfig,
        AriaProcessor,
        AriaTextConfig,
    )
    from .models.arlow import (
        ArlowConfig,
        ArlowTokenizer,
    )
    from .models.audio_spectrogram_transformer import (
        ASTConfig,
        ASTFeatureExtractor,
    )
    from .models.auto import (
        CONFIG_MAPPING,
        FEATURE_EXTRACTOR_MAPPING,
        IMAGE_PROCESSOR_MAPPING,
        MODEL_NAMES_MAPPING,
        PROCESSOR_MAPPING,
        TOKENIZER_MAPPING,
        AutoConfig,
        AutoFeatureExtractor,
        AutoImageProcessor,
        AutoProcessor,
        AutoTokenizer,
    )
    from .models.autoformer import (
        AutoformerConfig,
    )
    from .models.aya_vision import (
        AyaVisionConfig,
        AyaVisionProcessor,
    )
    from .models.bamba import BambaConfig
    from .models.bark import (
        BarkCoarseConfig,
        BarkConfig,
        BarkFineConfig,
        BarkProcessor,
        BarkSemanticConfig,
    )
    from .models.bart import BartConfig, BartTokenizer
    from .models.beit import BeitConfig
    from .models.bert import (
        BasicTokenizer,
        BertConfig,
        BertTokenizer,
        WordpieceTokenizer,
    )
    from .models.bert_generation import BertGenerationConfig
    from .models.bert_japanese import (
        BertJapaneseTokenizer,
        CharacterTokenizer,
        MecabTokenizer,
    )
    from .models.bertweet import BertweetTokenizer
    from .models.big_bird import BigBirdConfig
    from .models.bigbird_pegasus import (
        BigBirdPegasusConfig,
    )
    from .models.biogpt import (
        BioGptConfig,
        BioGptTokenizer,
    )
    from .models.bit import BitConfig
    from .models.blenderbot import (
        BlenderbotConfig,
        BlenderbotTokenizer,
    )
    from .models.blenderbot_small import (
        BlenderbotSmallConfig,
        BlenderbotSmallTokenizer,
    )
    from .models.blip import (
        BlipConfig,
        BlipProcessor,
        BlipTextConfig,
        BlipVisionConfig,
    )
    from .models.blip_2 import (
        Blip2Config,
        Blip2Processor,
        Blip2QFormerConfig,
        Blip2VisionConfig,
    )
    from .models.bloom import BloomConfig
    from .models.bridgetower import (
        BridgeTowerConfig,
        BridgeTowerProcessor,
        BridgeTowerTextConfig,
        BridgeTowerVisionConfig,
    )
    from .models.bros import (
        BrosConfig,
        BrosProcessor,
    )
    from .models.byt5 import ByT5Tokenizer
    from .models.camembert import (
        CamembertConfig,
    )
    from .models.canine import (
        CanineConfig,
        CanineTokenizer,
    )
    from .models.chameleon import (
        ChameleonConfig,
        ChameleonProcessor,
        ChameleonVQVAEConfig,
    )
    from .models.chinese_clip import (
        ChineseCLIPConfig,
        ChineseCLIPProcessor,
        ChineseCLIPTextConfig,
        ChineseCLIPVisionConfig,
    )
    from .models.clap import (
        ClapAudioConfig,
        ClapConfig,
        ClapProcessor,
        ClapTextConfig,
    )
    from .models.clip import (
        CLIPConfig,
        CLIPProcessor,
        CLIPTextConfig,
        CLIPTokenizer,
        CLIPVisionConfig,
    )
    from .models.clipseg import (
        CLIPSegConfig,
        CLIPSegProcessor,
        CLIPSegTextConfig,
        CLIPSegVisionConfig,
    )
    from .models.clvp import (
        ClvpConfig,
        ClvpDecoderConfig,
        ClvpEncoderConfig,
        ClvpFeatureExtractor,
        ClvpProcessor,
        ClvpTokenizer,
    )
    from .models.codegen import (
        CodeGenConfig,
        CodeGenTokenizer,
    )
    from .models.cohere import CohereConfig
    from .models.cohere2 import Cohere2Config
    from .models.colpali import (
        ColPaliConfig,
        ColPaliProcessor,
    )
    from .models.conditional_detr import (
        ConditionalDetrConfig,
    )
    from .models.convbert import (
        ConvBertConfig,
        ConvBertTokenizer,
    )
    from .models.convnext import ConvNextConfig
    from .models.convnextv2 import (
        ConvNextV2Config,
    )
    from .models.cpmant import (
        CpmAntConfig,
        CpmAntTokenizer,
    )
    from .models.ctrl import (
        CTRLConfig,
        CTRLTokenizer,
    )
    from .models.cvt import CvtConfig
    from .models.dab_detr import (
        DabDetrConfig,
    )
    from .models.dac import (
        DacConfig,
        DacFeatureExtractor,
    )
    from .models.data2vec import (
        Data2VecAudioConfig,
        Data2VecTextConfig,
        Data2VecVisionConfig,
    )
    from .models.dbrx import DbrxConfig
    from .models.deberta import (
        DebertaConfig,
        DebertaTokenizer,
    )
    from .models.deberta_v2 import (
        DebertaV2Config,
    )
    from .models.decision_transformer import (
        DecisionTransformerConfig,
    )
    from .models.deepseek_v3 import (
        DeepseekV3Config,
    )
    from .models.deformable_detr import (
        DeformableDetrConfig,
    )
    from .models.deit import DeiTConfig
    from .models.deprecated.deta import DetaConfig
    from .models.deprecated.efficientformer import (
        EfficientFormerConfig,
    )
    from .models.deprecated.ernie_m import ErnieMConfig
    from .models.deprecated.gptsan_japanese import (
        GPTSanJapaneseConfig,
        GPTSanJapaneseTokenizer,
    )
    from .models.deprecated.graphormer import GraphormerConfig
    from .models.deprecated.jukebox import (
        JukeboxConfig,
        JukeboxPriorConfig,
        JukeboxTokenizer,
        JukeboxVQVAEConfig,
    )
    from .models.deprecated.mctct import (
        MCTCTConfig,
        MCTCTFeatureExtractor,
        MCTCTProcessor,
    )
    from .models.deprecated.mega import MegaConfig
    from .models.deprecated.mmbt import MMBTConfig
    from .models.deprecated.nat import NatConfig
    from .models.deprecated.nezha import NezhaConfig
    from .models.deprecated.open_llama import (
        OpenLlamaConfig,
    )
    from .models.deprecated.qdqbert import QDQBertConfig
    from .models.deprecated.realm import (
        RealmConfig,
        RealmTokenizer,
    )
    from .models.deprecated.retribert import (
        RetriBertConfig,
        RetriBertTokenizer,
    )
    from .models.deprecated.speech_to_text_2 import (
        Speech2Text2Config,
        Speech2Text2Processor,
        Speech2Text2Tokenizer,
    )
    from .models.deprecated.tapex import TapexTokenizer
    from .models.deprecated.trajectory_transformer import (
        TrajectoryTransformerConfig,
    )
    from .models.deprecated.transfo_xl import (
        TransfoXLConfig,
        TransfoXLCorpus,
        TransfoXLTokenizer,
    )
    from .models.deprecated.tvlt import (
        TvltConfig,
        TvltFeatureExtractor,
        TvltProcessor,
    )
    from .models.deprecated.van import VanConfig
    from .models.deprecated.vit_hybrid import (
        ViTHybridConfig,
    )
    from .models.deprecated.xlm_prophetnet import (
        XLMProphetNetConfig,
    )
    from .models.depth_anything import DepthAnythingConfig
    from .models.depth_pro import DepthProConfig
    from .models.detr import DetrConfig
    from .models.diffllama import DiffLlamaConfig
    from .models.dinat import DinatConfig
    from .models.dinov2 import Dinov2Config
    from .models.dinov2_with_registers import Dinov2WithRegistersConfig
    from .models.distilbert import (
        DistilBertConfig,
        DistilBertTokenizer,
    )
    from .models.donut import (
        DonutProcessor,
        DonutSwinConfig,
    )
    from .models.dpr import (
        DPRConfig,
        DPRContextEncoderTokenizer,
        DPRQuestionEncoderTokenizer,
        DPRReaderOutput,
        DPRReaderTokenizer,
    )
    from .models.dpt import DPTConfig
    from .models.efficientnet import (
        EfficientNetConfig,
    )
    from .models.electra import (
        ElectraConfig,
        ElectraTokenizer,
    )
    from .models.emu3 import (
        Emu3Config,
        Emu3Processor,
        Emu3TextConfig,
        Emu3VQVAEConfig,
    )
    from .models.encodec import (
        EncodecConfig,
        EncodecFeatureExtractor,
    )
    from .models.encoder_decoder import EncoderDecoderConfig
    from .models.ernie import ErnieConfig
    from .models.esm import EsmConfig, EsmTokenizer
    from .models.falcon import FalconConfig
    from .models.falcon_mamba import FalconMambaConfig
    from .models.fastspeech2_conformer import (
        FastSpeech2ConformerConfig,
        FastSpeech2ConformerHifiGanConfig,
        FastSpeech2ConformerTokenizer,
        FastSpeech2ConformerWithHifiGanConfig,
    )
    from .models.flaubert import FlaubertConfig, FlaubertTokenizer
    from .models.flava import (
        FlavaConfig,
        FlavaImageCodebookConfig,
        FlavaImageConfig,
        FlavaMultimodalConfig,
        FlavaTextConfig,
    )
    from .models.fnet import FNetConfig
    from .models.focalnet import FocalNetConfig
    from .models.fsmt import (
        FSMTConfig,
        FSMTTokenizer,
    )
    from .models.funnel import (
        FunnelConfig,
        FunnelTokenizer,
    )
    from .models.fuyu import FuyuConfig
    from .models.gemma import GemmaConfig
    from .models.gemma2 import Gemma2Config
    from .models.gemma3 import Gemma3Config, Gemma3Processor, Gemma3TextConfig
    from .models.git import (
        GitConfig,
        GitProcessor,
        GitVisionConfig,
    )
    from .models.glm import GlmConfig
    from .models.glpn import GLPNConfig
    from .models.got_ocr2 import GotOcr2Config, GotOcr2Processor, GotOcr2VisionConfig
    from .models.gpt2 import (
        GPT2Config,
        GPT2Tokenizer,
    )
    from .models.gpt_bigcode import (
        GPTBigCodeConfig,
    )
    from .models.gpt_neo import GPTNeoConfig
    from .models.gpt_neox import GPTNeoXConfig
    from .models.gpt_neox_japanese import (
        GPTNeoXJapaneseConfig,
    )
    from .models.gptj import GPTJConfig
    from .models.granite import GraniteConfig
    from .models.granitemoe import GraniteMoeConfig
    from .models.granitemoeshared import GraniteMoeSharedConfig
    from .models.grounding_dino import (
        GroundingDinoConfig,
        GroundingDinoProcessor,
    )
    from .models.groupvit import (
        GroupViTConfig,
        GroupViTTextConfig,
        GroupViTVisionConfig,
    )
    from .models.helium import HeliumConfig
    from .models.herbert import HerbertTokenizer
    from .models.hiera import HieraConfig
    from .models.hubert import HubertConfig
    from .models.ibert import IBertConfig
    from .models.idefics import (
        IdeficsConfig,
    )
    from .models.idefics2 import Idefics2Config
    from .models.idefics3 import Idefics3Config
    from .models.ijepa import IJepaConfig
    from .models.imagegpt import ImageGPTConfig
    from .models.informer import InformerConfig
    from .models.instructblip import (
        InstructBlipConfig,
        InstructBlipProcessor,
        InstructBlipQFormerConfig,
        InstructBlipVisionConfig,
    )
    from .models.instructblipvideo import (
        InstructBlipVideoConfig,
        InstructBlipVideoProcessor,
        InstructBlipVideoQFormerConfig,
        InstructBlipVideoVisionConfig,
    )
    from .models.jamba import JambaConfig
    from .models.jetmoe import JetMoeConfig
    from .models.kosmos2 import (
        Kosmos2Config,
        Kosmos2Processor,
    )
    from .models.layoutlm import (
        LayoutLMConfig,
        LayoutLMTokenizer,
    )
    from .models.layoutlmv2 import (
        LayoutLMv2Config,
        LayoutLMv2FeatureExtractor,
        LayoutLMv2ImageProcessor,
        LayoutLMv2Processor,
        LayoutLMv2Tokenizer,
    )
    from .models.layoutlmv3 import (
        LayoutLMv3Config,
        LayoutLMv3FeatureExtractor,
        LayoutLMv3ImageProcessor,
        LayoutLMv3Processor,
        LayoutLMv3Tokenizer,
    )
    from .models.layoutxlm import LayoutXLMProcessor
    from .models.led import LEDConfig, LEDTokenizer
    from .models.levit import LevitConfig
    from .models.lilt import LiltConfig
    from .models.llama import LlamaConfig
    from .models.llama4 import (
        Llama4Config,
        Llama4Processor,
        Llama4TextConfig,
        Llama4VisionConfig,
    )
    from .models.llava import (
        LlavaConfig,
        LlavaProcessor,
    )
    from .models.llava_next import (
        LlavaNextConfig,
        LlavaNextProcessor,
    )
    from .models.llava_next_video import (
        LlavaNextVideoConfig,
        LlavaNextVideoProcessor,
    )
    from .models.llava_onevision import (
        LlavaOnevisionConfig,
        LlavaOnevisionProcessor,
    )
    from .models.longformer import (
        LongformerConfig,
        LongformerTokenizer,
    )
    from .models.longt5 import LongT5Config
    from .models.luke import (
        LukeConfig,
        LukeTokenizer,
    )
    from .models.lxmert import (
        LxmertConfig,
        LxmertTokenizer,
    )
    from .models.m2m_100 import M2M100Config
    from .models.mamba import MambaConfig
    from .models.mamba2 import Mamba2Config
    from .models.marian import MarianConfig
    from .models.markuplm import (
        MarkupLMConfig,
        MarkupLMFeatureExtractor,
        MarkupLMProcessor,
        MarkupLMTokenizer,
    )
    from .models.mask2former import (
        Mask2FormerConfig,
    )
    from .models.maskformer import (
        MaskFormerConfig,
        MaskFormerSwinConfig,
    )
    from .models.mbart import MBartConfig
    from .models.megatron_bert import (
        MegatronBertConfig,
    )
    from .models.mgp_str import (
        MgpstrConfig,
        MgpstrProcessor,
        MgpstrTokenizer,
    )
    from .models.mimi import (
        MimiConfig,
    )
    from .models.mistral import MistralConfig
    from .models.mistral3 import Mistral3Config
    from .models.mixtral import MixtralConfig
    from .models.mllama import (
        MllamaConfig,
        MllamaProcessor,
    )
    from .models.mobilebert import (
        MobileBertConfig,
        MobileBertTokenizer,
    )
    from .models.mobilenet_v1 import (
        MobileNetV1Config,
    )
    from .models.mobilenet_v2 import (
        MobileNetV2Config,
    )
    from .models.mobilevit import (
        MobileViTConfig,
    )
    from .models.mobilevitv2 import (
        MobileViTV2Config,
    )
    from .models.modernbert import ModernBertConfig
    from .models.moonshine import MoonshineConfig
    from .models.moshi import (
        MoshiConfig,
        MoshiDepthConfig,
    )
    from .models.mpnet import (
        MPNetConfig,
        MPNetTokenizer,
    )
    from .models.mpt import MptConfig
    from .models.mra import MraConfig
    from .models.mt5 import MT5Config
    from .models.musicgen import (
        MusicgenConfig,
        MusicgenDecoderConfig,
    )
    from .models.musicgen_melody import (
        MusicgenMelodyConfig,
        MusicgenMelodyDecoderConfig,
    )
    from .models.mvp import MvpConfig, MvpTokenizer
    from .models.myt5 import MyT5Tokenizer
    from .models.nemotron import NemotronConfig
    from .models.nllb_moe import NllbMoeConfig
    from .models.nougat import NougatProcessor
    from .models.nystromformer import (
        NystromformerConfig,
    )
    from .models.olmo import OlmoConfig
    from .models.olmo2 import Olmo2Config
    from .models.olmoe import OlmoeConfig
    from .models.omdet_turbo import (
        OmDetTurboConfig,
        OmDetTurboProcessor,
    )
    from .models.oneformer import (
        OneFormerConfig,
        OneFormerProcessor,
    )
    from .models.openai import (
        OpenAIGPTConfig,
        OpenAIGPTTokenizer,
    )
    from .models.opt import OPTConfig
    from .models.owlv2 import (
        Owlv2Config,
        Owlv2Processor,
        Owlv2TextConfig,
        Owlv2VisionConfig,
    )
    from .models.owlvit import (
        OwlViTConfig,
        OwlViTProcessor,
        OwlViTTextConfig,
        OwlViTVisionConfig,
    )
    from .models.paligemma import (
        PaliGemmaConfig,
    )
    from .models.patchtsmixer import (
        PatchTSMixerConfig,
    )
    from .models.patchtst import PatchTSTConfig
    from .models.pegasus import (
        PegasusConfig,
        PegasusTokenizer,
    )
    from .models.pegasus_x import (
        PegasusXConfig,
    )
    from .models.perceiver import (
        PerceiverConfig,
        PerceiverTokenizer,
    )
    from .models.persimmon import (
        PersimmonConfig,
    )
    from .models.phi import PhiConfig
    from .models.phi3 import Phi3Config
    from .models.phi4_multimodal import (
        Phi4MultimodalAudioConfig,
        Phi4MultimodalConfig,
        Phi4MultimodalFeatureExtractor,
        Phi4MultimodalProcessor,
        Phi4MultimodalVisionConfig,
    )
    from .models.phimoe import PhimoeConfig
    from .models.phobert import PhobertTokenizer
    from .models.pix2struct import (
        Pix2StructConfig,
        Pix2StructProcessor,
        Pix2StructTextConfig,
        Pix2StructVisionConfig,
    )
    from .models.pixtral import (
        PixtralProcessor,
        PixtralVisionConfig,
    )
    from .models.plbart import PLBartConfig
    from .models.poolformer import (
        PoolFormerConfig,
    )
    from .models.pop2piano import (
        Pop2PianoConfig,
    )
    from .models.prompt_depth_anything import PromptDepthAnythingConfig
    from .models.prophetnet import (
        ProphetNetConfig,
        ProphetNetTokenizer,
    )
    from .models.pvt import PvtConfig
    from .models.pvt_v2 import PvtV2Config
    from .models.qwen2 import Qwen2Config, Qwen2Tokenizer
    from .models.qwen2_5_vl import (
        Qwen2_5_VLConfig,
        Qwen2_5_VLProcessor,
    )
    from .models.qwen2_audio import (
        Qwen2AudioConfig,
        Qwen2AudioEncoderConfig,
        Qwen2AudioProcessor,
    )
    from .models.qwen2_moe import Qwen2MoeConfig
    from .models.qwen2_vl import (
        Qwen2VLConfig,
        Qwen2VLProcessor,
    )
    from .models.qwen3 import Qwen3Config
    from .models.qwen3_moe import Qwen3MoeConfig
    from .models.rag import RagConfig, RagRetriever, RagTokenizer
    from .models.recurrent_gemma import RecurrentGemmaConfig
    from .models.reformer import ReformerConfig
    from .models.regnet import RegNetConfig
    from .models.rembert import RemBertConfig
    from .models.resnet import ResNetConfig
    from .models.roberta import (
        RobertaConfig,
        RobertaTokenizer,
    )
    from .models.roberta_prelayernorm import (
        RobertaPreLayerNormConfig,
    )
    from .models.roc_bert import (
        RoCBertConfig,
        RoCBertTokenizer,
    )
    from .models.roformer import (
        RoFormerConfig,
        RoFormerTokenizer,
    )
    from .models.rt_detr import (
        RTDetrConfig,
        RTDetrResNetConfig,
    )
    from .models.rt_detr_v2 import RTDetrV2Config
    from .models.rwkv import RwkvConfig
    from .models.sam import (
        SamConfig,
        SamMaskDecoderConfig,
        SamProcessor,
        SamPromptEncoderConfig,
        SamVisionConfig,
    )
    from .models.seamless_m4t import (
        SeamlessM4TConfig,
        SeamlessM4TFeatureExtractor,
        SeamlessM4TProcessor,
    )
    from .models.seamless_m4t_v2 import (
        SeamlessM4Tv2Config,
    )
    from .models.segformer import SegformerConfig
    from .models.seggpt import SegGptConfig
    from .models.sew import SEWConfig
    from .models.sew_d import SEWDConfig
    from .models.shieldgemma2 import (
        ShieldGemma2Config,
        ShieldGemma2Processor,
    )
    from .models.siglip import (
        SiglipConfig,
        SiglipProcessor,
        SiglipTextConfig,
        SiglipVisionConfig,
    )
    from .models.siglip2 import (
        Siglip2Config,
        Siglip2Processor,
        Siglip2TextConfig,
        Siglip2VisionConfig,
    )
    from .models.smolvlm import SmolVLMConfig
    from .models.speech_encoder_decoder import SpeechEncoderDecoderConfig
    from .models.speech_to_text import (
        Speech2TextConfig,
        Speech2TextFeatureExtractor,
        Speech2TextProcessor,
    )
    from .models.speecht5 import (
        SpeechT5Config,
        SpeechT5FeatureExtractor,
        SpeechT5HifiGanConfig,
        SpeechT5Processor,
    )
    from .models.splinter import (
        SplinterConfig,
        SplinterTokenizer,
    )
    from .models.squeezebert import (
        SqueezeBertConfig,
        SqueezeBertTokenizer,
    )
    from .models.stablelm import StableLmConfig
    from .models.starcoder2 import Starcoder2Config
    from .models.superglue import SuperGlueConfig
    from .models.superpoint import SuperPointConfig
    from .models.swiftformer import (
        SwiftFormerConfig,
    )
    from .models.swin import SwinConfig
    from .models.swin2sr import Swin2SRConfig
    from .models.swinv2 import Swinv2Config
    from .models.switch_transformers import (
        SwitchTransformersConfig,
    )
    from .models.t5 import T5Config
    from .models.table_transformer import (
        TableTransformerConfig,
    )
    from .models.tapas import (
        TapasConfig,
        TapasTokenizer,
    )
    from .models.textnet import TextNetConfig
    from .models.time_series_transformer import (
        TimeSeriesTransformerConfig,
    )
    from .models.timesformer import (
        TimesformerConfig,
    )
    from .models.timm_backbone import TimmBackboneConfig
    from .models.timm_wrapper import TimmWrapperConfig
    from .models.trocr import (
        TrOCRConfig,
        TrOCRProcessor,
    )
    from .models.tvp import (
        TvpConfig,
        TvpProcessor,
    )
    from .models.udop import UdopConfig, UdopProcessor
    from .models.umt5 import UMT5Config
    from .models.unispeech import (
        UniSpeechConfig,
    )
    from .models.unispeech_sat import (
        UniSpeechSatConfig,
    )
    from .models.univnet import (
        UnivNetConfig,
        UnivNetFeatureExtractor,
    )
    from .models.upernet import UperNetConfig
    from .models.video_llava import VideoLlavaConfig
    from .models.videomae import VideoMAEConfig
    from .models.vilt import (
        ViltConfig,
        ViltFeatureExtractor,
        ViltImageProcessor,
        ViltProcessor,
    )
    from .models.vipllava import (
        VipLlavaConfig,
    )
    from .models.vision_encoder_decoder import VisionEncoderDecoderConfig
    from .models.vision_text_dual_encoder import (
        VisionTextDualEncoderConfig,
        VisionTextDualEncoderProcessor,
    )
    from .models.visual_bert import (
        VisualBertConfig,
    )
    from .models.vit import ViTConfig
    from .models.vit_mae import ViTMAEConfig
    from .models.vit_msn import ViTMSNConfig
    from .models.vitdet import VitDetConfig
    from .models.vitmatte import VitMatteConfig
    from .models.vitpose import VitPoseConfig
    from .models.vitpose_backbone import VitPoseBackboneConfig
    from .models.vits import (
        VitsConfig,
        VitsTokenizer,
    )
    from .models.vivit import VivitConfig
    from .models.wav2vec2 import (
        Wav2Vec2Config,
        Wav2Vec2CTCTokenizer,
        Wav2Vec2FeatureExtractor,
        Wav2Vec2Processor,
        Wav2Vec2Tokenizer,
    )
    from .models.wav2vec2_bert import (
        Wav2Vec2BertConfig,
        Wav2Vec2BertProcessor,
    )
    from .models.wav2vec2_conformer import (
        Wav2Vec2ConformerConfig,
    )
    from .models.wav2vec2_phoneme import Wav2Vec2PhonemeCTCTokenizer
    from .models.wav2vec2_with_lm import Wav2Vec2ProcessorWithLM
    from .models.wavlm import WavLMConfig
    from .models.whisper import (
        WhisperConfig,
        WhisperFeatureExtractor,
        WhisperProcessor,
        WhisperTokenizer,
    )
    from .models.x_clip import (
        XCLIPConfig,
        XCLIPProcessor,
        XCLIPTextConfig,
        XCLIPVisionConfig,
    )
    from .models.xglm import XGLMConfig
    from .models.xlm import XLMConfig, XLMTokenizer
    from .models.xlm_roberta import (
        XLMRobertaConfig,
    )
    from .models.xlm_roberta_xl import (
        XLMRobertaXLConfig,
    )
    from .models.xlnet import XLNetConfig
    from .models.xmod import XmodConfig
    from .models.yolos import YolosConfig
    from .models.yoso import YosoConfig
    from .models.zamba import ZambaConfig
    from .models.zamba2 import Zamba2Config
    from .models.zoedepth import ZoeDepthConfig

    # Pipelines
    from .pipelines import (
        AudioClassificationPipeline,
        AutomaticSpeechRecognitionPipeline,
        CsvPipelineDataFormat,
        DepthEstimationPipeline,
        DocumentQuestionAnsweringPipeline,
        FeatureExtractionPipeline,
        FillMaskPipeline,
        ImageClassificationPipeline,
        ImageFeatureExtractionPipeline,
        ImageSegmentationPipeline,
        ImageTextToTextPipeline,
        ImageToImagePipeline,
        ImageToTextPipeline,
        JsonPipelineDataFormat,
        MaskGenerationPipeline,
        NerPipeline,
        ObjectDetectionPipeline,
        PipedPipelineDataFormat,
        Pipeline,
        PipelineDataFormat,
        QuestionAnsweringPipeline,
        SummarizationPipeline,
        TableQuestionAnsweringPipeline,
        Text2TextGenerationPipeline,
        TextClassificationPipeline,
        TextGenerationPipeline,
        TextToAudioPipeline,
        TokenClassificationPipeline,
        TranslationPipeline,
        VideoClassificationPipeline,
        VisualQuestionAnsweringPipeline,
        ZeroShotAudioClassificationPipeline,
        ZeroShotClassificationPipeline,
        ZeroShotImageClassificationPipeline,
        ZeroShotObjectDetectionPipeline,
        pipeline,
    )
    from .processing_utils import ProcessorMixin

    # Tokenization
    from .tokenization_utils import PreTrainedTokenizer
    from .tokenization_utils_base import (
        AddedToken,
        BatchEncoding,
        CharSpan,
        PreTrainedTokenizerBase,
        SpecialTokensMixin,
        TokenSpan,
    )

    # Trainer
    from .trainer_callback import (
        DefaultFlowCallback,
        EarlyStoppingCallback,
        PrinterCallback,
        ProgressCallback,
        TrainerCallback,
        TrainerControl,
        TrainerState,
    )
    from .trainer_utils import (
        EvalPrediction,
        IntervalStrategy,
        SchedulerType,
        enable_full_determinism,
        set_seed,
    )
    from .training_args import TrainingArguments
    from .training_args_seq2seq import Seq2SeqTrainingArguments
    from .training_args_tf import TFTrainingArguments

    # Files and general utilities
    from .utils import (
        CONFIG_NAME,
        MODEL_CARD_NAME,
        PYTORCH_PRETRAINED_BERT_CACHE,
        PYTORCH_TRANSFORMERS_CACHE,
        SPIECE_UNDERLINE,
        TF2_WEIGHTS_NAME,
        TF_WEIGHTS_NAME,
        TRANSFORMERS_CACHE,
        WEIGHTS_NAME,
        TensorType,
        add_end_docstrings,
        add_start_docstrings,
        is_apex_available,
        is_av_available,
        is_bitsandbytes_available,
        is_datasets_available,
        is_faiss_available,
        is_flax_available,
        is_keras_nlp_available,
        is_phonemizer_available,
        is_psutil_available,
        is_py3nvml_available,
        is_pyctcdecode_available,
        is_sacremoses_available,
        is_safetensors_available,
        is_scipy_available,
        is_sentencepiece_available,
        is_sklearn_available,
        is_speech_available,
        is_tensorflow_text_available,
        is_tf_available,
        is_timm_available,
        is_tokenizers_available,
        is_torch_available,
        is_torch_hpu_available,
        is_torch_mlu_available,
        is_torch_musa_available,
        is_torch_neuroncore_available,
        is_torch_npu_available,
        is_torch_xla_available,
        is_torch_xpu_available,
        is_torchvision_available,
        is_vision_available,
        logging,
    )

    # bitsandbytes config
    from .utils.quantization_config import (
        AqlmConfig,
        AutoRoundConfig,
        AwqConfig,
        BitNetQuantConfig,
        BitsAndBytesConfig,
        CompressedTensorsConfig,
        EetqConfig,
        FbgemmFp8Config,
        FineGrainedFP8Config,
        GPTQConfig,
        HiggsConfig,
        HqqConfig,
        QuantoConfig,
        QuarkConfig,
        SpQRConfig,
        TorchAoConfig,
        VptqConfig,
    )
=======
>>>>>>> 4005e30c

    try:
        if not is_tokenizers_available():
            raise OptionalDependencyNotAvailable()
    except OptionalDependencyNotAvailable:
        from .utils.dummy_tokenizers_objects import *
    else:
<<<<<<< HEAD
        # Fast tokenizers imports
        from .models.albert import AlbertTokenizerFast
        from .models.arlow import ArlowTokenizerFast
        from .models.bart import BartTokenizerFast
        from .models.barthez import BarthezTokenizerFast
        from .models.bert import BertTokenizerFast
        from .models.big_bird import BigBirdTokenizerFast
        from .models.blenderbot import BlenderbotTokenizerFast
        from .models.blenderbot_small import BlenderbotSmallTokenizerFast
        from .models.bloom import BloomTokenizerFast
        from .models.camembert import CamembertTokenizerFast
        from .models.clip import CLIPTokenizerFast
        from .models.code_llama import CodeLlamaTokenizerFast
        from .models.codegen import CodeGenTokenizerFast
        from .models.cohere import CohereTokenizerFast
        from .models.convbert import ConvBertTokenizerFast
        from .models.cpm import CpmTokenizerFast
        from .models.deberta import DebertaTokenizerFast
        from .models.deberta_v2 import DebertaV2TokenizerFast
        from .models.deprecated.realm import RealmTokenizerFast
        from .models.deprecated.retribert import RetriBertTokenizerFast
        from .models.distilbert import DistilBertTokenizerFast
        from .models.dpr import (
            DPRContextEncoderTokenizerFast,
            DPRQuestionEncoderTokenizerFast,
            DPRReaderTokenizerFast,
        )
        from .models.electra import ElectraTokenizerFast
        from .models.fnet import FNetTokenizerFast
        from .models.funnel import FunnelTokenizerFast
        from .models.gemma import GemmaTokenizerFast
        from .models.gpt2 import GPT2TokenizerFast
        from .models.gpt_neox import GPTNeoXTokenizerFast
        from .models.gpt_neox_japanese import GPTNeoXJapaneseTokenizer
        from .models.herbert import HerbertTokenizerFast
        from .models.layoutlm import LayoutLMTokenizerFast
        from .models.layoutlmv2 import LayoutLMv2TokenizerFast
        from .models.layoutlmv3 import LayoutLMv3TokenizerFast
        from .models.layoutxlm import LayoutXLMTokenizerFast
        from .models.led import LEDTokenizerFast
        from .models.llama import LlamaTokenizerFast
        from .models.longformer import LongformerTokenizerFast
        from .models.lxmert import LxmertTokenizerFast
        from .models.markuplm import MarkupLMTokenizerFast
        from .models.mbart import MBartTokenizerFast
        from .models.mbart50 import MBart50TokenizerFast
        from .models.mobilebert import MobileBertTokenizerFast
        from .models.mpnet import MPNetTokenizerFast
        from .models.mt5 import MT5TokenizerFast
        from .models.mvp import MvpTokenizerFast
        from .models.nllb import NllbTokenizerFast
        from .models.nougat import NougatTokenizerFast
        from .models.openai import OpenAIGPTTokenizerFast
        from .models.pegasus import PegasusTokenizerFast
        from .models.qwen2 import Qwen2TokenizerFast
        from .models.reformer import ReformerTokenizerFast
        from .models.rembert import RemBertTokenizerFast
        from .models.roberta import RobertaTokenizerFast
        from .models.roformer import RoFormerTokenizerFast
        from .models.seamless_m4t import SeamlessM4TTokenizerFast
        from .models.splinter import SplinterTokenizerFast
        from .models.squeezebert import SqueezeBertTokenizerFast
        from .models.t5 import T5TokenizerFast
        from .models.udop import UdopTokenizerFast
        from .models.whisper import WhisperTokenizerFast
        from .models.xglm import XGLMTokenizerFast
        from .models.xlm_roberta import XLMRobertaTokenizerFast
        from .models.xlnet import XLNetTokenizerFast
=======
>>>>>>> 4005e30c
        from .tokenization_utils_fast import PreTrainedTokenizerFast

    try:
        if not (is_sentencepiece_available() and is_tokenizers_available()):
            raise OptionalDependencyNotAvailable()
    except OptionalDependencyNotAvailable:
        from .utils.dummies_sentencepiece_and_tokenizers_objects import *
    else:
        from .convert_slow_tokenizer import (
            SLOW_TO_FAST_CONVERTERS,
            convert_slow_tokenizer,
        )

    try:
        if not is_vision_available():
            raise OptionalDependencyNotAvailable()
    except OptionalDependencyNotAvailable:
        from .utils.dummy_vision_objects import *
    else:
        from .image_processing_base import ImageProcessingMixin
        from .image_processing_utils import BaseImageProcessor
        from .image_utils import ImageFeatureExtractionMixin

    try:
        if not is_torchvision_available():
            raise OptionalDependencyNotAvailable()
    except OptionalDependencyNotAvailable:
        from .utils.dummy_torchvision_objects import *
    else:
        from .image_processing_utils_fast import BaseImageProcessorFast
<<<<<<< HEAD
=======
        from .video_processing_utils import BaseVideoProcessor
>>>>>>> 4005e30c

    try:
        if not (is_torchvision_available() and is_timm_available()):
            raise OptionalDependencyNotAvailable()
    except OptionalDependencyNotAvailable:
        from .utils.dummy_timm_and_torchvision_objects import *
    else:
        from .models.timm_wrapper import TimmWrapperImageProcessor

    # Modeling
    try:
        if not is_torch_available():
            raise OptionalDependencyNotAvailable()
    except OptionalDependencyNotAvailable:
        from .utils.dummy_pt_objects import *
    else:
        # Debugging
        from .cache_utils import (
            Cache,
            CacheConfig,
            DynamicCache,
            EncoderDecoderCache,
            HQQQuantizedCache,
            HybridCache,
            MambaCache,
            OffloadedCache,
            OffloadedStaticCache,
            QuantizedCache,
            QuantizedCacheConfig,
            QuantoQuantizedCache,
            SinkCache,
            SlidingWindowCache,
            StaticCache,
        )
        from .data.datasets import (
            GlueDataset,
            GlueDataTrainingArguments,
            LineByLineTextDataset,
            LineByLineWithRefDataset,
            LineByLineWithSOPTextDataset,
            SquadDataset,
            SquadDataTrainingArguments,
            TextDataset,
            TextDatasetForNextSentencePrediction,
        )
        from .generation import (
            AlternatingCodebooksLogitsProcessor,
            BayesianDetectorConfig,
            BayesianDetectorModel,
            BeamScorer,
            BeamSearchScorer,
            ClassifierFreeGuidanceLogitsProcessor,
            ConstrainedBeamSearchScorer,
            Constraint,
            ConstraintListState,
            DisjunctiveConstraint,
            EncoderNoRepeatNGramLogitsProcessor,
            EncoderRepetitionPenaltyLogitsProcessor,
            EosTokenCriteria,
            EpsilonLogitsWarper,
            EtaLogitsWarper,
            ExponentialDecayLengthPenalty,
            ForcedBOSTokenLogitsProcessor,
            ForcedEOSTokenLogitsProcessor,
            GenerationMixin,
            HammingDiversityLogitsProcessor,
            InfNanRemoveLogitsProcessor,
            LogitNormalization,
            LogitsProcessor,
            LogitsProcessorList,
            MaxLengthCriteria,
            MaxTimeCriteria,
            MinLengthLogitsProcessor,
            MinNewTokensLengthLogitsProcessor,
            MinPLogitsWarper,
            NoBadWordsLogitsProcessor,
            NoRepeatNGramLogitsProcessor,
            PhrasalConstraint,
            PrefixConstrainedLogitsProcessor,
            RepetitionPenaltyLogitsProcessor,
            SequenceBiasLogitsProcessor,
            StoppingCriteria,
            StoppingCriteriaList,
            StopStringCriteria,
            SuppressTokensAtBeginLogitsProcessor,
            SuppressTokensLogitsProcessor,
            SynthIDTextWatermarkDetector,
            SynthIDTextWatermarkingConfig,
            SynthIDTextWatermarkLogitsProcessor,
            TemperatureLogitsWarper,
            TopKLogitsWarper,
            TopPLogitsWarper,
            TypicalLogitsWarper,
            UnbatchedClassifierFreeGuidanceLogitsProcessor,
            WatermarkDetector,
            WatermarkLogitsProcessor,
            WhisperTimeStampLogitsProcessor,
        )
        from .integrations.executorch import (
            TorchExportableModuleWithStaticCache,
            convert_and_export_with_cache,
        )
        from .model_debugging_utils import (
            model_addition_debugger_context,
        )
        from .modeling_layers import GradientCheckpointingLayer
        from .modeling_rope_utils import ROPE_INIT_FUNCTIONS, dynamic_rope_update
        from .modeling_utils import AttentionInterface, PreTrainedModel
        from .models.albert import (
            AlbertForMaskedLM,
            AlbertForMultipleChoice,
            AlbertForPreTraining,
            AlbertForQuestionAnswering,
            AlbertForSequenceClassification,
            AlbertForTokenClassification,
            AlbertModel,
            AlbertPreTrainedModel,
            load_tf_weights_in_albert,
        )
        from .models.align import (
            AlignModel,
            AlignPreTrainedModel,
            AlignTextModel,
            AlignVisionModel,
        )
        from .models.altclip import (
            AltCLIPModel,
            AltCLIPPreTrainedModel,
            AltCLIPTextModel,
            AltCLIPVisionModel,
        )
        from .models.aria import (
            AriaForConditionalGeneration,
            AriaPreTrainedModel,
            AriaTextForCausalLM,
            AriaTextModel,
            AriaTextPreTrainedModel,
        )

        # PyTorch model imports
        from .models.arlow import (
            ArlowForCausalLM,
            ArlowModel,
            ArlowPreTrainedModel,
        )
        from .models.audio_spectrogram_transformer import (
            ASTForAudioClassification,
            ASTModel,
            ASTPreTrainedModel,
        )
        from .models.auto import (
            MODEL_FOR_AUDIO_CLASSIFICATION_MAPPING,
            MODEL_FOR_AUDIO_FRAME_CLASSIFICATION_MAPPING,
            MODEL_FOR_AUDIO_XVECTOR_MAPPING,
            MODEL_FOR_BACKBONE_MAPPING,
            MODEL_FOR_CAUSAL_IMAGE_MODELING_MAPPING,
            MODEL_FOR_CAUSAL_LM_MAPPING,
            MODEL_FOR_CTC_MAPPING,
            MODEL_FOR_DEPTH_ESTIMATION_MAPPING,
            MODEL_FOR_DOCUMENT_QUESTION_ANSWERING_MAPPING,
            MODEL_FOR_IMAGE_CLASSIFICATION_MAPPING,
            MODEL_FOR_IMAGE_MAPPING,
            MODEL_FOR_IMAGE_SEGMENTATION_MAPPING,
            MODEL_FOR_IMAGE_TEXT_TO_TEXT_MAPPING,
            MODEL_FOR_IMAGE_TO_IMAGE_MAPPING,
            MODEL_FOR_INSTANCE_SEGMENTATION_MAPPING,
            MODEL_FOR_KEYPOINT_DETECTION_MAPPING,
            MODEL_FOR_MASK_GENERATION_MAPPING,
            MODEL_FOR_MASKED_IMAGE_MODELING_MAPPING,
            MODEL_FOR_MASKED_LM_MAPPING,
            MODEL_FOR_MULTIPLE_CHOICE_MAPPING,
            MODEL_FOR_NEXT_SENTENCE_PREDICTION_MAPPING,
            MODEL_FOR_OBJECT_DETECTION_MAPPING,
            MODEL_FOR_PRETRAINING_MAPPING,
            MODEL_FOR_QUESTION_ANSWERING_MAPPING,
            MODEL_FOR_RETRIEVAL_MAPPING,
            MODEL_FOR_SEMANTIC_SEGMENTATION_MAPPING,
            MODEL_FOR_SEQ_TO_SEQ_CAUSAL_LM_MAPPING,
            MODEL_FOR_SEQUENCE_CLASSIFICATION_MAPPING,
            MODEL_FOR_SPEECH_SEQ_2_SEQ_MAPPING,
            MODEL_FOR_TABLE_QUESTION_ANSWERING_MAPPING,
            MODEL_FOR_TEXT_ENCODING_MAPPING,
            MODEL_FOR_TEXT_TO_SPECTROGRAM_MAPPING,
            MODEL_FOR_TEXT_TO_WAVEFORM_MAPPING,
            MODEL_FOR_TIME_SERIES_CLASSIFICATION_MAPPING,
            MODEL_FOR_TIME_SERIES_REGRESSION_MAPPING,
            MODEL_FOR_TOKEN_CLASSIFICATION_MAPPING,
            MODEL_FOR_UNIVERSAL_SEGMENTATION_MAPPING,
            MODEL_FOR_VIDEO_CLASSIFICATION_MAPPING,
            MODEL_FOR_VISION_2_SEQ_MAPPING,
            MODEL_FOR_VISUAL_QUESTION_ANSWERING_MAPPING,
            MODEL_FOR_ZERO_SHOT_IMAGE_CLASSIFICATION_MAPPING,
            MODEL_FOR_ZERO_SHOT_OBJECT_DETECTION_MAPPING,
            MODEL_MAPPING,
            MODEL_WITH_LM_HEAD_MAPPING,
            AutoBackbone,
            AutoModel,
            AutoModelForAudioClassification,
            AutoModelForAudioFrameClassification,
            AutoModelForAudioXVector,
            AutoModelForCausalLM,
            AutoModelForCTC,
            AutoModelForDepthEstimation,
            AutoModelForDocumentQuestionAnswering,
            AutoModelForImageClassification,
            AutoModelForImageSegmentation,
            AutoModelForImageTextToText,
            AutoModelForImageToImage,
            AutoModelForInstanceSegmentation,
            AutoModelForKeypointDetection,
            AutoModelForMaskedImageModeling,
            AutoModelForMaskedLM,
            AutoModelForMaskGeneration,
            AutoModelForMultipleChoice,
            AutoModelForNextSentencePrediction,
            AutoModelForObjectDetection,
            AutoModelForPreTraining,
            AutoModelForQuestionAnswering,
            AutoModelForSemanticSegmentation,
            AutoModelForSeq2SeqLM,
            AutoModelForSequenceClassification,
            AutoModelForSpeechSeq2Seq,
            AutoModelForTableQuestionAnswering,
            AutoModelForTextEncoding,
            AutoModelForTextToSpectrogram,
            AutoModelForTextToWaveform,
            AutoModelForTokenClassification,
            AutoModelForUniversalSegmentation,
            AutoModelForVideoClassification,
            AutoModelForVision2Seq,
            AutoModelForVisualQuestionAnswering,
            AutoModelForZeroShotImageClassification,
            AutoModelForZeroShotObjectDetection,
            AutoModelWithLMHead,
        )
        from .models.autoformer import (
            AutoformerForPrediction,
            AutoformerModel,
            AutoformerPreTrainedModel,
        )
        from .models.aya_vision import AyaVisionForConditionalGeneration, AyaVisionPreTrainedModel
        from .models.bamba import BambaForCausalLM, BambaModel, BambaPreTrainedModel
        from .models.bark import (
            BarkCausalModel,
            BarkCoarseModel,
            BarkFineModel,
            BarkModel,
            BarkPreTrainedModel,
            BarkSemanticModel,
        )
        from .models.bart import (
            BartForCausalLM,
            BartForConditionalGeneration,
            BartForQuestionAnswering,
            BartForSequenceClassification,
            BartModel,
            BartPreTrainedModel,
            BartPretrainedModel,
            PretrainedBartModel,
        )
        from .models.beit import (
            BeitBackbone,
            BeitForImageClassification,
            BeitForMaskedImageModeling,
            BeitForSemanticSegmentation,
            BeitModel,
            BeitPreTrainedModel,
        )
        from .models.bert import (
            BertForMaskedLM,
            BertForMultipleChoice,
            BertForNextSentencePrediction,
            BertForPreTraining,
            BertForQuestionAnswering,
            BertForSequenceClassification,
            BertForTokenClassification,
            BertLMHeadModel,
            BertModel,
            BertPreTrainedModel,
            load_tf_weights_in_bert,
        )
        from .models.bert_generation import (
            BertGenerationDecoder,
            BertGenerationEncoder,
            BertGenerationPreTrainedModel,
            load_tf_weights_in_bert_generation,
        )
        from .models.big_bird import (
            BigBirdForCausalLM,
            BigBirdForMaskedLM,
            BigBirdForMultipleChoice,
            BigBirdForPreTraining,
            BigBirdForQuestionAnswering,
            BigBirdForSequenceClassification,
            BigBirdForTokenClassification,
            BigBirdModel,
            BigBirdPreTrainedModel,
            load_tf_weights_in_big_bird,
        )
        from .models.bigbird_pegasus import (
            BigBirdPegasusForCausalLM,
            BigBirdPegasusForConditionalGeneration,
            BigBirdPegasusForQuestionAnswering,
            BigBirdPegasusForSequenceClassification,
            BigBirdPegasusModel,
            BigBirdPegasusPreTrainedModel,
        )
        from .models.biogpt import (
            BioGptForCausalLM,
            BioGptForSequenceClassification,
            BioGptForTokenClassification,
            BioGptModel,
            BioGptPreTrainedModel,
        )
        from .models.bit import (
            BitBackbone,
            BitForImageClassification,
            BitModel,
            BitPreTrainedModel,
        )
        from .models.blenderbot import (
            BlenderbotForCausalLM,
            BlenderbotForConditionalGeneration,
            BlenderbotModel,
            BlenderbotPreTrainedModel,
        )
        from .models.blenderbot_small import (
            BlenderbotSmallForCausalLM,
            BlenderbotSmallForConditionalGeneration,
            BlenderbotSmallModel,
            BlenderbotSmallPreTrainedModel,
        )
        from .models.blip import (
            BlipForConditionalGeneration,
            BlipForImageTextRetrieval,
            BlipForQuestionAnswering,
            BlipModel,
            BlipPreTrainedModel,
            BlipTextModel,
            BlipVisionModel,
        )
        from .models.blip_2 import (
            Blip2ForConditionalGeneration,
            Blip2ForImageTextRetrieval,
            Blip2Model,
            Blip2PreTrainedModel,
            Blip2QFormerModel,
            Blip2TextModelWithProjection,
            Blip2VisionModel,
            Blip2VisionModelWithProjection,
        )
        from .models.bloom import (
            BloomForCausalLM,
            BloomForQuestionAnswering,
            BloomForSequenceClassification,
            BloomForTokenClassification,
            BloomModel,
            BloomPreTrainedModel,
        )
        from .models.bridgetower import (
            BridgeTowerForContrastiveLearning,
            BridgeTowerForImageAndTextRetrieval,
            BridgeTowerForMaskedLM,
            BridgeTowerModel,
            BridgeTowerPreTrainedModel,
        )
        from .models.bros import (
            BrosForTokenClassification,
            BrosModel,
            BrosPreTrainedModel,
            BrosProcessor,
            BrosSpadeEEForTokenClassification,
            BrosSpadeELForTokenClassification,
        )
        from .models.camembert import (
            CamembertForCausalLM,
            CamembertForMaskedLM,
            CamembertForMultipleChoice,
            CamembertForQuestionAnswering,
            CamembertForSequenceClassification,
            CamembertForTokenClassification,
            CamembertModel,
            CamembertPreTrainedModel,
        )
        from .models.canine import (
            CanineForMultipleChoice,
            CanineForQuestionAnswering,
            CanineForSequenceClassification,
            CanineForTokenClassification,
            CanineModel,
            CaninePreTrainedModel,
            load_tf_weights_in_canine,
        )
        from .models.chameleon import (
            ChameleonForConditionalGeneration,
            ChameleonModel,
            ChameleonPreTrainedModel,
            ChameleonProcessor,
            ChameleonVQVAE,
        )
        from .models.chinese_clip import (
            ChineseCLIPModel,
            ChineseCLIPPreTrainedModel,
            ChineseCLIPTextModel,
            ChineseCLIPVisionModel,
        )
        from .models.clap import (
            ClapAudioModel,
            ClapAudioModelWithProjection,
            ClapFeatureExtractor,
            ClapModel,
            ClapPreTrainedModel,
            ClapTextModel,
            ClapTextModelWithProjection,
        )
        from .models.clip import (
            CLIPForImageClassification,
            CLIPModel,
            CLIPPreTrainedModel,
            CLIPTextModel,
            CLIPTextModelWithProjection,
            CLIPVisionModel,
            CLIPVisionModelWithProjection,
        )
        from .models.clipseg import (
            CLIPSegForImageSegmentation,
            CLIPSegModel,
            CLIPSegPreTrainedModel,
            CLIPSegTextModel,
            CLIPSegVisionModel,
        )
        from .models.clvp import (
            ClvpDecoder,
            ClvpEncoder,
            ClvpForCausalLM,
            ClvpModel,
            ClvpModelForConditionalGeneration,
            ClvpPreTrainedModel,
        )
        from .models.codegen import (
            CodeGenForCausalLM,
            CodeGenModel,
            CodeGenPreTrainedModel,
        )
        from .models.cohere import (
            CohereForCausalLM,
            CohereModel,
            CoherePreTrainedModel,
        )
        from .models.cohere2 import (
            Cohere2ForCausalLM,
            Cohere2Model,
            Cohere2PreTrainedModel,
        )
        from .models.colpali import (
            ColPaliForRetrieval,
            ColPaliPreTrainedModel,
        )
        from .models.conditional_detr import (
            ConditionalDetrForObjectDetection,
            ConditionalDetrForSegmentation,
            ConditionalDetrModel,
            ConditionalDetrPreTrainedModel,
        )
        from .models.convbert import (
            ConvBertForMaskedLM,
            ConvBertForMultipleChoice,
            ConvBertForQuestionAnswering,
            ConvBertForSequenceClassification,
            ConvBertForTokenClassification,
            ConvBertModel,
            ConvBertPreTrainedModel,
            load_tf_weights_in_convbert,
        )
        from .models.convnext import (
            ConvNextBackbone,
            ConvNextForImageClassification,
            ConvNextModel,
            ConvNextPreTrainedModel,
        )
        from .models.convnextv2 import (
            ConvNextV2Backbone,
            ConvNextV2ForImageClassification,
            ConvNextV2Model,
            ConvNextV2PreTrainedModel,
        )
        from .models.cpmant import (
            CpmAntForCausalLM,
            CpmAntModel,
            CpmAntPreTrainedModel,
        )
        from .models.ctrl import (
            CTRLForSequenceClassification,
            CTRLLMHeadModel,
            CTRLModel,
            CTRLPreTrainedModel,
        )
        from .models.cvt import (
            CvtForImageClassification,
            CvtModel,
            CvtPreTrainedModel,
        )
        from .models.dab_detr import (
            DabDetrForObjectDetection,
            DabDetrModel,
            DabDetrPreTrainedModel,
        )
        from .models.dac import (
            DacModel,
            DacPreTrainedModel,
        )
        from .models.data2vec import (
            Data2VecAudioForAudioFrameClassification,
            Data2VecAudioForCTC,
            Data2VecAudioForSequenceClassification,
            Data2VecAudioForXVector,
            Data2VecAudioModel,
            Data2VecAudioPreTrainedModel,
            Data2VecTextForCausalLM,
            Data2VecTextForMaskedLM,
            Data2VecTextForMultipleChoice,
            Data2VecTextForQuestionAnswering,
            Data2VecTextForSequenceClassification,
            Data2VecTextForTokenClassification,
            Data2VecTextModel,
            Data2VecTextPreTrainedModel,
            Data2VecVisionForImageClassification,
            Data2VecVisionForSemanticSegmentation,
            Data2VecVisionModel,
            Data2VecVisionPreTrainedModel,
        )
        from .models.dbrx import (
            DbrxForCausalLM,
            DbrxModel,
            DbrxPreTrainedModel,
        )
        from .models.deberta import (
            DebertaForMaskedLM,
            DebertaForQuestionAnswering,
            DebertaForSequenceClassification,
            DebertaForTokenClassification,
            DebertaModel,
            DebertaPreTrainedModel,
        )
        from .models.deberta_v2 import (
            DebertaV2ForMaskedLM,
            DebertaV2ForMultipleChoice,
            DebertaV2ForQuestionAnswering,
            DebertaV2ForSequenceClassification,
            DebertaV2ForTokenClassification,
            DebertaV2Model,
            DebertaV2PreTrainedModel,
        )
        from .models.decision_transformer import (
            DecisionTransformerGPT2Model,
            DecisionTransformerGPT2PreTrainedModel,
            DecisionTransformerModel,
            DecisionTransformerPreTrainedModel,
        )
        from .models.deepseek_v3 import (
            DeepseekV3ForCausalLM,
            DeepseekV3Model,
            DeepseekV3PreTrainedModel,
        )
        from .models.deformable_detr import (
            DeformableDetrForObjectDetection,
            DeformableDetrModel,
            DeformableDetrPreTrainedModel,
        )
        from .models.deit import (
            DeiTForImageClassification,
            DeiTForImageClassificationWithTeacher,
            DeiTForMaskedImageModeling,
            DeiTModel,
            DeiTPreTrainedModel,
        )
        from .models.deprecated.deta import (
            DetaForObjectDetection,
            DetaModel,
            DetaPreTrainedModel,
        )
        from .models.deprecated.efficientformer import (
            EfficientFormerForImageClassification,
            EfficientFormerForImageClassificationWithTeacher,
            EfficientFormerModel,
            EfficientFormerPreTrainedModel,
        )
        from .models.deprecated.ernie_m import (
            ErnieMForInformationExtraction,
            ErnieMForMultipleChoice,
            ErnieMForQuestionAnswering,
            ErnieMForSequenceClassification,
            ErnieMForTokenClassification,
            ErnieMModel,
            ErnieMPreTrainedModel,
        )
        from .models.deprecated.gptsan_japanese import (
            GPTSanJapaneseForConditionalGeneration,
            GPTSanJapaneseModel,
            GPTSanJapanesePreTrainedModel,
        )
        from .models.deprecated.graphormer import (
            GraphormerForGraphClassification,
            GraphormerModel,
            GraphormerPreTrainedModel,
        )
        from .models.deprecated.jukebox import (
            JukeboxModel,
            JukeboxPreTrainedModel,
            JukeboxPrior,
            JukeboxVQVAE,
        )
        from .models.deprecated.mctct import (
            MCTCTForCTC,
            MCTCTModel,
            MCTCTPreTrainedModel,
        )
        from .models.deprecated.mega import (
            MegaForCausalLM,
            MegaForMaskedLM,
            MegaForMultipleChoice,
            MegaForQuestionAnswering,
            MegaForSequenceClassification,
            MegaForTokenClassification,
            MegaModel,
            MegaPreTrainedModel,
        )
        from .models.deprecated.mmbt import (
            MMBTForClassification,
            MMBTModel,
            ModalEmbeddings,
        )
        from .models.deprecated.nat import (
            NatBackbone,
            NatForImageClassification,
            NatModel,
            NatPreTrainedModel,
        )
        from .models.deprecated.nezha import (
            NezhaForMaskedLM,
            NezhaForMultipleChoice,
            NezhaForNextSentencePrediction,
            NezhaForPreTraining,
            NezhaForQuestionAnswering,
            NezhaForSequenceClassification,
            NezhaForTokenClassification,
            NezhaModel,
            NezhaPreTrainedModel,
        )
        from .models.deprecated.open_llama import (
            OpenLlamaForCausalLM,
            OpenLlamaForSequenceClassification,
            OpenLlamaModel,
            OpenLlamaPreTrainedModel,
        )
        from .models.deprecated.qdqbert import (
            QDQBertForMaskedLM,
            QDQBertForMultipleChoice,
            QDQBertForNextSentencePrediction,
            QDQBertForQuestionAnswering,
            QDQBertForSequenceClassification,
            QDQBertForTokenClassification,
            QDQBertLMHeadModel,
            QDQBertModel,
            QDQBertPreTrainedModel,
            load_tf_weights_in_qdqbert,
        )
        from .models.deprecated.realm import (
            RealmEmbedder,
            RealmForOpenQA,
            RealmKnowledgeAugEncoder,
            RealmPreTrainedModel,
            RealmReader,
            RealmRetriever,
            RealmScorer,
            load_tf_weights_in_realm,
        )
        from .models.deprecated.retribert import (
            RetriBertModel,
            RetriBertPreTrainedModel,
        )
        from .models.deprecated.speech_to_text_2 import (
            Speech2Text2ForCausalLM,
            Speech2Text2PreTrainedModel,
        )
        from .models.deprecated.trajectory_transformer import (
            TrajectoryTransformerModel,
            TrajectoryTransformerPreTrainedModel,
        )
        from .models.deprecated.transfo_xl import (
            AdaptiveEmbedding,
            TransfoXLForSequenceClassification,
            TransfoXLLMHeadModel,
            TransfoXLModel,
            TransfoXLPreTrainedModel,
            load_tf_weights_in_transfo_xl,
        )
        from .models.deprecated.tvlt import (
            TvltForAudioVisualClassification,
            TvltForPreTraining,
            TvltModel,
            TvltPreTrainedModel,
        )
        from .models.deprecated.van import (
            VanForImageClassification,
            VanModel,
            VanPreTrainedModel,
        )
        from .models.deprecated.vit_hybrid import (
            ViTHybridForImageClassification,
            ViTHybridModel,
            ViTHybridPreTrainedModel,
        )
        from .models.deprecated.xlm_prophetnet import (
            XLMProphetNetDecoder,
            XLMProphetNetEncoder,
            XLMProphetNetForCausalLM,
            XLMProphetNetForConditionalGeneration,
            XLMProphetNetModel,
            XLMProphetNetPreTrainedModel,
        )
        from .models.depth_anything import (
            DepthAnythingForDepthEstimation,
            DepthAnythingPreTrainedModel,
        )
        from .models.depth_pro import (
            DepthProForDepthEstimation,
            DepthProModel,
            DepthProPreTrainedModel,
        )
        from .models.detr import (
            DetrForObjectDetection,
            DetrForSegmentation,
            DetrModel,
            DetrPreTrainedModel,
        )
        from .models.diffllama import (
            DiffLlamaForCausalLM,
            DiffLlamaForQuestionAnswering,
            DiffLlamaForSequenceClassification,
            DiffLlamaForTokenClassification,
            DiffLlamaModel,
            DiffLlamaPreTrainedModel,
        )
        from .models.dinat import (
            DinatBackbone,
            DinatForImageClassification,
            DinatModel,
            DinatPreTrainedModel,
        )
        from .models.dinov2 import (
            Dinov2Backbone,
            Dinov2ForImageClassification,
            Dinov2Model,
            Dinov2PreTrainedModel,
        )
        from .models.dinov2_with_registers import (
            Dinov2WithRegistersBackbone,
            Dinov2WithRegistersForImageClassification,
            Dinov2WithRegistersModel,
            Dinov2WithRegistersPreTrainedModel,
        )
        from .models.distilbert import (
            DistilBertForMaskedLM,
            DistilBertForMultipleChoice,
            DistilBertForQuestionAnswering,
            DistilBertForSequenceClassification,
            DistilBertForTokenClassification,
            DistilBertModel,
            DistilBertPreTrainedModel,
        )
        from .models.donut import (
            DonutSwinModel,
            DonutSwinPreTrainedModel,
        )
        from .models.dpr import (
            DPRContextEncoder,
            DPRPretrainedContextEncoder,
            DPRPreTrainedModel,
            DPRPretrainedQuestionEncoder,
            DPRPretrainedReader,
            DPRQuestionEncoder,
            DPRReader,
        )
        from .models.dpt import (
            DPTForDepthEstimation,
            DPTForSemanticSegmentation,
            DPTModel,
            DPTPreTrainedModel,
        )
        from .models.efficientnet import (
            EfficientNetForImageClassification,
            EfficientNetModel,
            EfficientNetPreTrainedModel,
        )
        from .models.electra import (
            ElectraForCausalLM,
            ElectraForMaskedLM,
            ElectraForMultipleChoice,
            ElectraForPreTraining,
            ElectraForQuestionAnswering,
            ElectraForSequenceClassification,
            ElectraForTokenClassification,
            ElectraModel,
            ElectraPreTrainedModel,
            load_tf_weights_in_electra,
        )
        from .models.emu3 import (
            Emu3ForCausalLM,
            Emu3ForConditionalGeneration,
            Emu3PreTrainedModel,
            Emu3TextModel,
            Emu3VQVAE,
        )
        from .models.encodec import (
            EncodecModel,
            EncodecPreTrainedModel,
        )
        from .models.encoder_decoder import EncoderDecoderModel
        from .models.ernie import (
            ErnieForCausalLM,
            ErnieForMaskedLM,
            ErnieForMultipleChoice,
            ErnieForNextSentencePrediction,
            ErnieForPreTraining,
            ErnieForQuestionAnswering,
            ErnieForSequenceClassification,
            ErnieForTokenClassification,
            ErnieModel,
            ErniePreTrainedModel,
        )
        from .models.esm import (
            EsmFoldPreTrainedModel,
            EsmForMaskedLM,
            EsmForProteinFolding,
            EsmForSequenceClassification,
            EsmForTokenClassification,
            EsmModel,
            EsmPreTrainedModel,
        )
        from .models.falcon import (
            FalconForCausalLM,
            FalconForQuestionAnswering,
            FalconForSequenceClassification,
            FalconForTokenClassification,
            FalconModel,
            FalconPreTrainedModel,
        )
        from .models.falcon_mamba import (
            FalconMambaForCausalLM,
            FalconMambaModel,
            FalconMambaPreTrainedModel,
        )
        from .models.fastspeech2_conformer import (
            FastSpeech2ConformerHifiGan,
            FastSpeech2ConformerModel,
            FastSpeech2ConformerPreTrainedModel,
            FastSpeech2ConformerWithHifiGan,
        )
        from .models.flaubert import (
            FlaubertForMultipleChoice,
            FlaubertForQuestionAnswering,
            FlaubertForQuestionAnsweringSimple,
            FlaubertForSequenceClassification,
            FlaubertForTokenClassification,
            FlaubertModel,
            FlaubertPreTrainedModel,
            FlaubertWithLMHeadModel,
        )
        from .models.flava import (
            FlavaForPreTraining,
            FlavaImageCodebook,
            FlavaImageModel,
            FlavaModel,
            FlavaMultimodalModel,
            FlavaPreTrainedModel,
            FlavaTextModel,
        )
        from .models.fnet import (
            FNetForMaskedLM,
            FNetForMultipleChoice,
            FNetForNextSentencePrediction,
            FNetForPreTraining,
            FNetForQuestionAnswering,
            FNetForSequenceClassification,
            FNetForTokenClassification,
            FNetModel,
            FNetPreTrainedModel,
        )
        from .models.focalnet import (
            FocalNetBackbone,
            FocalNetForImageClassification,
            FocalNetForMaskedImageModeling,
            FocalNetModel,
            FocalNetPreTrainedModel,
        )
        from .models.fsmt import (
            FSMTForConditionalGeneration,
            FSMTModel,
            PretrainedFSMTModel,
        )
        from .models.funnel import (
            FunnelBaseModel,
            FunnelForMaskedLM,
            FunnelForMultipleChoice,
            FunnelForPreTraining,
            FunnelForQuestionAnswering,
            FunnelForSequenceClassification,
            FunnelForTokenClassification,
            FunnelModel,
            FunnelPreTrainedModel,
            load_tf_weights_in_funnel,
        )
        from .models.fuyu import (
            FuyuForCausalLM,
            FuyuPreTrainedModel,
        )
        from .models.gemma import (
            GemmaForCausalLM,
            GemmaForSequenceClassification,
            GemmaForTokenClassification,
            GemmaModel,
            GemmaPreTrainedModel,
        )
        from .models.gemma2 import (
            Gemma2ForCausalLM,
            Gemma2ForSequenceClassification,
            Gemma2ForTokenClassification,
            Gemma2Model,
            Gemma2PreTrainedModel,
        )
        from .models.gemma3 import (
            Gemma3ForCausalLM,
            Gemma3ForConditionalGeneration,
            Gemma3PreTrainedModel,
            Gemma3TextModel,
        )
        from .models.git import (
            GitForCausalLM,
            GitModel,
            GitPreTrainedModel,
            GitVisionModel,
        )
        from .models.glm import (
            GlmForCausalLM,
            GlmForSequenceClassification,
            GlmForTokenClassification,
            GlmModel,
            GlmPreTrainedModel,
        )
        from .models.glpn import (
            GLPNForDepthEstimation,
            GLPNModel,
            GLPNPreTrainedModel,
        )
        from .models.got_ocr2 import (
            GotOcr2ForConditionalGeneration,
            GotOcr2PreTrainedModel,
        )
        from .models.gpt2 import (
            GPT2DoubleHeadsModel,
            GPT2ForQuestionAnswering,
            GPT2ForSequenceClassification,
            GPT2ForTokenClassification,
            GPT2LMHeadModel,
            GPT2Model,
            GPT2PreTrainedModel,
            load_tf_weights_in_gpt2,
        )
        from .models.gpt_bigcode import (
            GPTBigCodeForCausalLM,
            GPTBigCodeForSequenceClassification,
            GPTBigCodeForTokenClassification,
            GPTBigCodeModel,
            GPTBigCodePreTrainedModel,
        )
        from .models.gpt_neo import (
            GPTNeoForCausalLM,
            GPTNeoForQuestionAnswering,
            GPTNeoForSequenceClassification,
            GPTNeoForTokenClassification,
            GPTNeoModel,
            GPTNeoPreTrainedModel,
            load_tf_weights_in_gpt_neo,
        )
        from .models.gpt_neox import (
            GPTNeoXForCausalLM,
            GPTNeoXForQuestionAnswering,
            GPTNeoXForSequenceClassification,
            GPTNeoXForTokenClassification,
            GPTNeoXModel,
            GPTNeoXPreTrainedModel,
        )
        from .models.gpt_neox_japanese import (
            GPTNeoXJapaneseForCausalLM,
            GPTNeoXJapaneseModel,
            GPTNeoXJapanesePreTrainedModel,
        )
        from .models.gptj import (
            GPTJForCausalLM,
            GPTJForQuestionAnswering,
            GPTJForSequenceClassification,
            GPTJModel,
            GPTJPreTrainedModel,
        )
        from .models.granite import (
            GraniteForCausalLM,
            GraniteModel,
            GranitePreTrainedModel,
        )
        from .models.granitemoe import (
            GraniteMoeForCausalLM,
            GraniteMoeModel,
            GraniteMoePreTrainedModel,
        )
        from .models.granitemoeshared import (
            GraniteMoeSharedForCausalLM,
            GraniteMoeSharedModel,
            GraniteMoeSharedPreTrainedModel,
        )
        from .models.grounding_dino import (
            GroundingDinoForObjectDetection,
            GroundingDinoModel,
            GroundingDinoPreTrainedModel,
        )
        from .models.groupvit import (
            GroupViTModel,
            GroupViTPreTrainedModel,
            GroupViTTextModel,
            GroupViTVisionModel,
        )
        from .models.helium import (
            HeliumForCausalLM,
            HeliumForSequenceClassification,
            HeliumForTokenClassification,
            HeliumModel,
            HeliumPreTrainedModel,
        )
        from .models.hiera import (
            HieraBackbone,
            HieraForImageClassification,
            HieraForPreTraining,
            HieraModel,
            HieraPreTrainedModel,
        )
        from .models.hubert import (
            HubertForCTC,
            HubertForSequenceClassification,
            HubertModel,
            HubertPreTrainedModel,
        )
        from .models.ibert import (
            IBertForMaskedLM,
            IBertForMultipleChoice,
            IBertForQuestionAnswering,
            IBertForSequenceClassification,
            IBertForTokenClassification,
            IBertModel,
            IBertPreTrainedModel,
        )
        from .models.idefics import (
            IdeficsForVisionText2Text,
            IdeficsModel,
            IdeficsPreTrainedModel,
            IdeficsProcessor,
        )
        from .models.idefics2 import (
            Idefics2ForConditionalGeneration,
            Idefics2Model,
            Idefics2PreTrainedModel,
            Idefics2Processor,
        )
        from .models.idefics3 import (
            Idefics3ForConditionalGeneration,
            Idefics3Model,
            Idefics3PreTrainedModel,
            Idefics3Processor,
            Idefics3VisionConfig,
            Idefics3VisionTransformer,
        )
        from .models.ijepa import (
            IJepaForImageClassification,
            IJepaModel,
            IJepaPreTrainedModel,
        )
        from .models.imagegpt import (
            ImageGPTForCausalImageModeling,
            ImageGPTForImageClassification,
            ImageGPTModel,
            ImageGPTPreTrainedModel,
            load_tf_weights_in_imagegpt,
        )
        from .models.informer import (
            InformerForPrediction,
            InformerModel,
            InformerPreTrainedModel,
        )
        from .models.instructblip import (
            InstructBlipForConditionalGeneration,
            InstructBlipPreTrainedModel,
            InstructBlipQFormerModel,
            InstructBlipVisionModel,
        )
        from .models.instructblipvideo import (
            InstructBlipVideoForConditionalGeneration,
            InstructBlipVideoPreTrainedModel,
            InstructBlipVideoQFormerModel,
            InstructBlipVideoVisionModel,
        )
        from .models.jamba import (
            JambaForCausalLM,
            JambaForSequenceClassification,
            JambaModel,
            JambaPreTrainedModel,
        )
        from .models.jetmoe import (
            JetMoeForCausalLM,
            JetMoeForSequenceClassification,
            JetMoeModel,
            JetMoePreTrainedModel,
        )
        from .models.kosmos2 import (
            Kosmos2ForConditionalGeneration,
            Kosmos2Model,
            Kosmos2PreTrainedModel,
        )
        from .models.layoutlm import (
            LayoutLMForMaskedLM,
            LayoutLMForQuestionAnswering,
            LayoutLMForSequenceClassification,
            LayoutLMForTokenClassification,
            LayoutLMModel,
            LayoutLMPreTrainedModel,
        )
        from .models.layoutlmv2 import (
            LayoutLMv2ForQuestionAnswering,
            LayoutLMv2ForSequenceClassification,
            LayoutLMv2ForTokenClassification,
            LayoutLMv2Model,
            LayoutLMv2PreTrainedModel,
        )
        from .models.layoutlmv3 import (
            LayoutLMv3ForQuestionAnswering,
            LayoutLMv3ForSequenceClassification,
            LayoutLMv3ForTokenClassification,
            LayoutLMv3Model,
            LayoutLMv3PreTrainedModel,
        )
        from .models.led import (
            LEDForConditionalGeneration,
            LEDForQuestionAnswering,
            LEDForSequenceClassification,
            LEDModel,
            LEDPreTrainedModel,
        )
        from .models.levit import (
            LevitForImageClassification,
            LevitForImageClassificationWithTeacher,
            LevitModel,
            LevitPreTrainedModel,
        )
        from .models.lilt import (
            LiltForQuestionAnswering,
            LiltForSequenceClassification,
            LiltForTokenClassification,
            LiltModel,
            LiltPreTrainedModel,
        )
        from .models.llama import (
            LlamaForCausalLM,
            LlamaForQuestionAnswering,
            LlamaForSequenceClassification,
            LlamaForTokenClassification,
            LlamaModel,
            LlamaPreTrainedModel,
        )
        from .models.llama4 import (
            Llama4ForCausalLM,
            Llama4ForConditionalGeneration,
            Llama4PreTrainedModel,
            Llama4TextModel,
            Llama4VisionModel,
        )
        from .models.llava import (
            LlavaForConditionalGeneration,
            LlavaPreTrainedModel,
        )
        from .models.llava_next import (
            LlavaNextForConditionalGeneration,
            LlavaNextPreTrainedModel,
        )
        from .models.llava_next_video import (
            LlavaNextVideoForConditionalGeneration,
            LlavaNextVideoPreTrainedModel,
        )
        from .models.llava_onevision import (
            LlavaOnevisionForConditionalGeneration,
            LlavaOnevisionPreTrainedModel,
        )
        from .models.longformer import (
            LongformerForMaskedLM,
            LongformerForMultipleChoice,
            LongformerForQuestionAnswering,
            LongformerForSequenceClassification,
            LongformerForTokenClassification,
            LongformerModel,
            LongformerPreTrainedModel,
        )
        from .models.longt5 import (
            LongT5EncoderModel,
            LongT5ForConditionalGeneration,
            LongT5Model,
            LongT5PreTrainedModel,
        )
        from .models.luke import (
            LukeForEntityClassification,
            LukeForEntityPairClassification,
            LukeForEntitySpanClassification,
            LukeForMaskedLM,
            LukeForMultipleChoice,
            LukeForQuestionAnswering,
            LukeForSequenceClassification,
            LukeForTokenClassification,
            LukeModel,
            LukePreTrainedModel,
        )
        from .models.lxmert import (
            LxmertEncoder,
            LxmertForPreTraining,
            LxmertForQuestionAnswering,
            LxmertModel,
            LxmertPreTrainedModel,
            LxmertVisualFeatureEncoder,
        )
        from .models.m2m_100 import (
            M2M100ForConditionalGeneration,
            M2M100Model,
            M2M100PreTrainedModel,
        )
        from .models.mamba import (
            MambaForCausalLM,
            MambaModel,
            MambaPreTrainedModel,
        )
        from .models.mamba2 import (
            Mamba2ForCausalLM,
            Mamba2Model,
            Mamba2PreTrainedModel,
        )
        from .models.marian import MarianForCausalLM, MarianModel, MarianMTModel, MarianPreTrainedModel
        from .models.markuplm import (
            MarkupLMForQuestionAnswering,
            MarkupLMForSequenceClassification,
            MarkupLMForTokenClassification,
            MarkupLMModel,
            MarkupLMPreTrainedModel,
        )
        from .models.mask2former import (
            Mask2FormerForUniversalSegmentation,
            Mask2FormerModel,
            Mask2FormerPreTrainedModel,
        )
        from .models.maskformer import (
            MaskFormerForInstanceSegmentation,
            MaskFormerModel,
            MaskFormerPreTrainedModel,
            MaskFormerSwinBackbone,
        )
        from .models.mbart import (
            MBartForCausalLM,
            MBartForConditionalGeneration,
            MBartForQuestionAnswering,
            MBartForSequenceClassification,
            MBartModel,
            MBartPreTrainedModel,
        )
        from .models.megatron_bert import (
            MegatronBertForCausalLM,
            MegatronBertForMaskedLM,
            MegatronBertForMultipleChoice,
            MegatronBertForNextSentencePrediction,
            MegatronBertForPreTraining,
            MegatronBertForQuestionAnswering,
            MegatronBertForSequenceClassification,
            MegatronBertForTokenClassification,
            MegatronBertModel,
            MegatronBertPreTrainedModel,
        )
        from .models.mgp_str import (
            MgpstrForSceneTextRecognition,
            MgpstrModel,
            MgpstrPreTrainedModel,
        )
        from .models.mimi import (
            MimiModel,
            MimiPreTrainedModel,
        )
        from .models.mistral import (
            MistralForCausalLM,
            MistralForQuestionAnswering,
            MistralForSequenceClassification,
            MistralForTokenClassification,
            MistralModel,
            MistralPreTrainedModel,
        )
        from .models.mistral3 import (
            Mistral3ForConditionalGeneration,
            Mistral3PreTrainedModel,
        )
        from .models.mixtral import (
            MixtralForCausalLM,
            MixtralForQuestionAnswering,
            MixtralForSequenceClassification,
            MixtralForTokenClassification,
            MixtralModel,
            MixtralPreTrainedModel,
        )
        from .models.mllama import (
            MllamaForCausalLM,
            MllamaForConditionalGeneration,
            MllamaPreTrainedModel,
            MllamaProcessor,
            MllamaTextModel,
            MllamaVisionModel,
        )
        from .models.mobilebert import (
            MobileBertForMaskedLM,
            MobileBertForMultipleChoice,
            MobileBertForNextSentencePrediction,
            MobileBertForPreTraining,
            MobileBertForQuestionAnswering,
            MobileBertForSequenceClassification,
            MobileBertForTokenClassification,
            MobileBertModel,
            MobileBertPreTrainedModel,
            load_tf_weights_in_mobilebert,
        )
        from .models.mobilenet_v1 import (
            MobileNetV1ForImageClassification,
            MobileNetV1Model,
            MobileNetV1PreTrainedModel,
            load_tf_weights_in_mobilenet_v1,
        )
        from .models.mobilenet_v2 import (
            MobileNetV2ForImageClassification,
            MobileNetV2ForSemanticSegmentation,
            MobileNetV2Model,
            MobileNetV2PreTrainedModel,
            load_tf_weights_in_mobilenet_v2,
        )
        from .models.mobilevit import (
            MobileViTForImageClassification,
            MobileViTForSemanticSegmentation,
            MobileViTModel,
            MobileViTPreTrainedModel,
        )
        from .models.mobilevitv2 import (
            MobileViTV2ForImageClassification,
            MobileViTV2ForSemanticSegmentation,
            MobileViTV2Model,
            MobileViTV2PreTrainedModel,
        )
        from .models.modernbert import (
            ModernBertForMaskedLM,
            ModernBertForQuestionAnswering,
            ModernBertForSequenceClassification,
            ModernBertForTokenClassification,
            ModernBertModel,
            ModernBertPreTrainedModel,
        )
        from .models.moonshine import (
            MoonshineForConditionalGeneration,
            MoonshineModel,
            MoonshinePreTrainedModel,
        )
        from .models.moshi import (
            MoshiForCausalLM,
            MoshiForConditionalGeneration,
            MoshiModel,
            MoshiPreTrainedModel,
        )
        from .models.mpnet import (
            MPNetForMaskedLM,
            MPNetForMultipleChoice,
            MPNetForQuestionAnswering,
            MPNetForSequenceClassification,
            MPNetForTokenClassification,
            MPNetModel,
            MPNetPreTrainedModel,
        )
        from .models.mpt import (
            MptForCausalLM,
            MptForQuestionAnswering,
            MptForSequenceClassification,
            MptForTokenClassification,
            MptModel,
            MptPreTrainedModel,
        )
        from .models.mra import (
            MraForMaskedLM,
            MraForMultipleChoice,
            MraForQuestionAnswering,
            MraForSequenceClassification,
            MraForTokenClassification,
            MraModel,
            MraPreTrainedModel,
        )
        from .models.mt5 import (
            MT5EncoderModel,
            MT5ForConditionalGeneration,
            MT5ForQuestionAnswering,
            MT5ForSequenceClassification,
            MT5ForTokenClassification,
            MT5Model,
            MT5PreTrainedModel,
        )
        from .models.musicgen import (
            MusicgenForCausalLM,
            MusicgenForConditionalGeneration,
            MusicgenModel,
            MusicgenPreTrainedModel,
            MusicgenProcessor,
        )
        from .models.musicgen_melody import (
            MusicgenMelodyForCausalLM,
            MusicgenMelodyForConditionalGeneration,
            MusicgenMelodyModel,
            MusicgenMelodyPreTrainedModel,
        )
        from .models.mvp import (
            MvpForCausalLM,
            MvpForConditionalGeneration,
            MvpForQuestionAnswering,
            MvpForSequenceClassification,
            MvpModel,
            MvpPreTrainedModel,
        )
        from .models.nemotron import (
            NemotronForCausalLM,
            NemotronForQuestionAnswering,
            NemotronForSequenceClassification,
            NemotronForTokenClassification,
            NemotronModel,
            NemotronPreTrainedModel,
        )
        from .models.nllb_moe import (
            NllbMoeForConditionalGeneration,
            NllbMoeModel,
            NllbMoePreTrainedModel,
            NllbMoeSparseMLP,
            NllbMoeTop2Router,
        )
        from .models.nystromformer import (
            NystromformerForMaskedLM,
            NystromformerForMultipleChoice,
            NystromformerForQuestionAnswering,
            NystromformerForSequenceClassification,
            NystromformerForTokenClassification,
            NystromformerModel,
            NystromformerPreTrainedModel,
        )
        from .models.olmo import (
            OlmoForCausalLM,
            OlmoModel,
            OlmoPreTrainedModel,
        )
        from .models.olmo2 import (
            Olmo2ForCausalLM,
            Olmo2Model,
            Olmo2PreTrainedModel,
        )
        from .models.olmoe import (
            OlmoeForCausalLM,
            OlmoeModel,
            OlmoePreTrainedModel,
        )
        from .models.omdet_turbo import (
            OmDetTurboForObjectDetection,
            OmDetTurboPreTrainedModel,
        )
        from .models.oneformer import (
            OneFormerForUniversalSegmentation,
            OneFormerModel,
            OneFormerPreTrainedModel,
        )
        from .models.openai import (
            OpenAIGPTDoubleHeadsModel,
            OpenAIGPTForSequenceClassification,
            OpenAIGPTLMHeadModel,
            OpenAIGPTModel,
            OpenAIGPTPreTrainedModel,
            load_tf_weights_in_openai_gpt,
        )
        from .models.opt import (
            OPTForCausalLM,
            OPTForQuestionAnswering,
            OPTForSequenceClassification,
            OPTModel,
            OPTPreTrainedModel,
        )
        from .models.owlv2 import (
            Owlv2ForObjectDetection,
            Owlv2Model,
            Owlv2PreTrainedModel,
            Owlv2TextModel,
            Owlv2VisionModel,
        )
        from .models.owlvit import (
            OwlViTForObjectDetection,
            OwlViTModel,
            OwlViTPreTrainedModel,
            OwlViTTextModel,
            OwlViTVisionModel,
        )
        from .models.paligemma import (
            PaliGemmaForConditionalGeneration,
            PaliGemmaPreTrainedModel,
            PaliGemmaProcessor,
        )
        from .models.patchtsmixer import (
            PatchTSMixerForPrediction,
            PatchTSMixerForPretraining,
            PatchTSMixerForRegression,
            PatchTSMixerForTimeSeriesClassification,
            PatchTSMixerModel,
            PatchTSMixerPreTrainedModel,
        )
        from .models.patchtst import (
            PatchTSTForClassification,
            PatchTSTForPrediction,
            PatchTSTForPretraining,
            PatchTSTForRegression,
            PatchTSTModel,
            PatchTSTPreTrainedModel,
        )
        from .models.pegasus import (
            PegasusForCausalLM,
            PegasusForConditionalGeneration,
            PegasusModel,
            PegasusPreTrainedModel,
        )
        from .models.pegasus_x import (
            PegasusXForConditionalGeneration,
            PegasusXModel,
            PegasusXPreTrainedModel,
        )
        from .models.perceiver import (
            PerceiverForImageClassificationConvProcessing,
            PerceiverForImageClassificationFourier,
            PerceiverForImageClassificationLearned,
            PerceiverForMaskedLM,
            PerceiverForMultimodalAutoencoding,
            PerceiverForOpticalFlow,
            PerceiverForSequenceClassification,
            PerceiverModel,
            PerceiverPreTrainedModel,
        )
        from .models.persimmon import (
            PersimmonForCausalLM,
            PersimmonForSequenceClassification,
            PersimmonForTokenClassification,
            PersimmonModel,
            PersimmonPreTrainedModel,
        )
        from .models.phi import (
            PhiForCausalLM,
            PhiForSequenceClassification,
            PhiForTokenClassification,
            PhiModel,
            PhiPreTrainedModel,
        )
        from .models.phi3 import (
            Phi3ForCausalLM,
            Phi3ForSequenceClassification,
            Phi3ForTokenClassification,
            Phi3Model,
            Phi3PreTrainedModel,
        )
        from .models.phi4_multimodal import (
            Phi4MultimodalAudioModel,
            Phi4MultimodalAudioPreTrainedModel,
            Phi4MultimodalForCausalLM,
            Phi4MultimodalModel,
            Phi4MultimodalPreTrainedModel,
            Phi4MultimodalVisionModel,
            Phi4MultimodalVisionPreTrainedModel,
        )
        from .models.phimoe import (
            PhimoeForCausalLM,
            PhimoeForSequenceClassification,
            PhimoeModel,
            PhimoePreTrainedModel,
        )
        from .models.pix2struct import (
            Pix2StructForConditionalGeneration,
            Pix2StructPreTrainedModel,
            Pix2StructTextModel,
            Pix2StructVisionModel,
        )
        from .models.pixtral import (
            PixtralPreTrainedModel,
            PixtralVisionModel,
        )
        from .models.plbart import (
            PLBartForCausalLM,
            PLBartForConditionalGeneration,
            PLBartForSequenceClassification,
            PLBartModel,
            PLBartPreTrainedModel,
        )
        from .models.poolformer import (
            PoolFormerForImageClassification,
            PoolFormerModel,
            PoolFormerPreTrainedModel,
        )
        from .models.pop2piano import (
            Pop2PianoForConditionalGeneration,
            Pop2PianoPreTrainedModel,
        )
        from .models.prompt_depth_anything import (
            PromptDepthAnythingForDepthEstimation,
            PromptDepthAnythingPreTrainedModel,
        )
        from .models.prophetnet import (
            ProphetNetDecoder,
            ProphetNetEncoder,
            ProphetNetForCausalLM,
            ProphetNetForConditionalGeneration,
            ProphetNetModel,
            ProphetNetPreTrainedModel,
        )
        from .models.pvt import (
            PvtForImageClassification,
            PvtModel,
            PvtPreTrainedModel,
        )
        from .models.pvt_v2 import (
            PvtV2Backbone,
            PvtV2ForImageClassification,
            PvtV2Model,
            PvtV2PreTrainedModel,
        )
        from .models.qwen2 import (
            Qwen2ForCausalLM,
            Qwen2ForQuestionAnswering,
            Qwen2ForSequenceClassification,
            Qwen2ForTokenClassification,
            Qwen2Model,
            Qwen2PreTrainedModel,
        )
        from .models.qwen2_5_vl import (
            Qwen2_5_VLForConditionalGeneration,
            Qwen2_5_VLModel,
            Qwen2_5_VLPreTrainedModel,
        )
        from .models.qwen2_audio import (
            Qwen2AudioEncoder,
            Qwen2AudioForConditionalGeneration,
            Qwen2AudioPreTrainedModel,
        )
        from .models.qwen2_moe import (
            Qwen2MoeForCausalLM,
            Qwen2MoeForQuestionAnswering,
            Qwen2MoeForSequenceClassification,
            Qwen2MoeForTokenClassification,
            Qwen2MoeModel,
            Qwen2MoePreTrainedModel,
        )
        from .models.qwen2_vl import (
            Qwen2VLForConditionalGeneration,
            Qwen2VLModel,
            Qwen2VLPreTrainedModel,
        )
        from .models.qwen3 import (
            Qwen3ForCausalLM,
            Qwen3ForQuestionAnswering,
            Qwen3ForSequenceClassification,
            Qwen3ForTokenClassification,
            Qwen3Model,
            Qwen3PreTrainedModel,
        )
        from .models.qwen3_moe import (
            Qwen3MoeForCausalLM,
            Qwen3MoeForQuestionAnswering,
            Qwen3MoeForSequenceClassification,
            Qwen3MoeForTokenClassification,
            Qwen3MoeModel,
            Qwen3MoePreTrainedModel,
        )
        from .models.rag import (
            RagModel,
            RagPreTrainedModel,
            RagSequenceForGeneration,
            RagTokenForGeneration,
        )
        from .models.recurrent_gemma import (
            RecurrentGemmaForCausalLM,
            RecurrentGemmaModel,
            RecurrentGemmaPreTrainedModel,
        )
        from .models.reformer import (
            ReformerForMaskedLM,
            ReformerForQuestionAnswering,
            ReformerForSequenceClassification,
            ReformerModel,
            ReformerModelWithLMHead,
            ReformerPreTrainedModel,
        )
        from .models.regnet import (
            RegNetForImageClassification,
            RegNetModel,
            RegNetPreTrainedModel,
        )
        from .models.rembert import (
            RemBertForCausalLM,
            RemBertForMaskedLM,
            RemBertForMultipleChoice,
            RemBertForQuestionAnswering,
            RemBertForSequenceClassification,
            RemBertForTokenClassification,
            RemBertModel,
            RemBertPreTrainedModel,
            load_tf_weights_in_rembert,
        )
        from .models.resnet import (
            ResNetBackbone,
            ResNetForImageClassification,
            ResNetModel,
            ResNetPreTrainedModel,
        )
        from .models.roberta import (
            RobertaForCausalLM,
            RobertaForMaskedLM,
            RobertaForMultipleChoice,
            RobertaForQuestionAnswering,
            RobertaForSequenceClassification,
            RobertaForTokenClassification,
            RobertaModel,
            RobertaPreTrainedModel,
        )
        from .models.roberta_prelayernorm import (
            RobertaPreLayerNormForCausalLM,
            RobertaPreLayerNormForMaskedLM,
            RobertaPreLayerNormForMultipleChoice,
            RobertaPreLayerNormForQuestionAnswering,
            RobertaPreLayerNormForSequenceClassification,
            RobertaPreLayerNormForTokenClassification,
            RobertaPreLayerNormModel,
            RobertaPreLayerNormPreTrainedModel,
        )
        from .models.roc_bert import (
            RoCBertForCausalLM,
            RoCBertForMaskedLM,
            RoCBertForMultipleChoice,
            RoCBertForPreTraining,
            RoCBertForQuestionAnswering,
            RoCBertForSequenceClassification,
            RoCBertForTokenClassification,
            RoCBertModel,
            RoCBertPreTrainedModel,
            load_tf_weights_in_roc_bert,
        )
        from .models.roformer import (
            RoFormerForCausalLM,
            RoFormerForMaskedLM,
            RoFormerForMultipleChoice,
            RoFormerForQuestionAnswering,
            RoFormerForSequenceClassification,
            RoFormerForTokenClassification,
            RoFormerModel,
            RoFormerPreTrainedModel,
            load_tf_weights_in_roformer,
        )
        from .models.rt_detr import (
            RTDetrForObjectDetection,
            RTDetrModel,
            RTDetrPreTrainedModel,
            RTDetrResNetBackbone,
            RTDetrResNetPreTrainedModel,
        )
        from .models.rt_detr_v2 import RTDetrV2ForObjectDetection, RTDetrV2Model, RTDetrV2PreTrainedModel
        from .models.rwkv import (
            RwkvForCausalLM,
            RwkvModel,
            RwkvPreTrainedModel,
        )
        from .models.sam import (
            SamModel,
            SamPreTrainedModel,
            SamVisionModel,
        )
        from .models.seamless_m4t import (
            SeamlessM4TCodeHifiGan,
            SeamlessM4TForSpeechToSpeech,
            SeamlessM4TForSpeechToText,
            SeamlessM4TForTextToSpeech,
            SeamlessM4TForTextToText,
            SeamlessM4THifiGan,
            SeamlessM4TModel,
            SeamlessM4TPreTrainedModel,
            SeamlessM4TTextToUnitForConditionalGeneration,
            SeamlessM4TTextToUnitModel,
        )
        from .models.seamless_m4t_v2 import (
            SeamlessM4Tv2ForSpeechToSpeech,
            SeamlessM4Tv2ForSpeechToText,
            SeamlessM4Tv2ForTextToSpeech,
            SeamlessM4Tv2ForTextToText,
            SeamlessM4Tv2Model,
            SeamlessM4Tv2PreTrainedModel,
        )
        from .models.segformer import (
            SegformerDecodeHead,
            SegformerForImageClassification,
            SegformerForSemanticSegmentation,
            SegformerModel,
            SegformerPreTrainedModel,
        )
        from .models.seggpt import (
            SegGptForImageSegmentation,
            SegGptModel,
            SegGptPreTrainedModel,
        )
        from .models.sew import (
            SEWForCTC,
            SEWForSequenceClassification,
            SEWModel,
            SEWPreTrainedModel,
        )
        from .models.sew_d import (
            SEWDForCTC,
            SEWDForSequenceClassification,
            SEWDModel,
            SEWDPreTrainedModel,
        )
        from .models.shieldgemma2 import (
            ShieldGemma2ForImageClassification,
        )
        from .models.siglip import (
            SiglipForImageClassification,
            SiglipModel,
            SiglipPreTrainedModel,
            SiglipTextModel,
            SiglipVisionModel,
        )
        from .models.siglip2 import (
            Siglip2ForImageClassification,
            Siglip2Model,
            Siglip2PreTrainedModel,
            Siglip2TextModel,
            Siglip2VisionModel,
        )
        from .models.smolvlm import (
            SmolVLMForConditionalGeneration,
            SmolVLMModel,
            SmolVLMPreTrainedModel,
            SmolVLMProcessor,
            SmolVLMVisionConfig,
            SmolVLMVisionTransformer,
        )
        from .models.speech_encoder_decoder import SpeechEncoderDecoderModel
        from .models.speech_to_text import (
            Speech2TextForConditionalGeneration,
            Speech2TextModel,
            Speech2TextPreTrainedModel,
        )
        from .models.speecht5 import (
            SpeechT5ForSpeechToSpeech,
            SpeechT5ForSpeechToText,
            SpeechT5ForTextToSpeech,
            SpeechT5HifiGan,
            SpeechT5Model,
            SpeechT5PreTrainedModel,
        )
        from .models.splinter import (
            SplinterForPreTraining,
            SplinterForQuestionAnswering,
            SplinterModel,
            SplinterPreTrainedModel,
        )
        from .models.squeezebert import (
            SqueezeBertForMaskedLM,
            SqueezeBertForMultipleChoice,
            SqueezeBertForQuestionAnswering,
            SqueezeBertForSequenceClassification,
            SqueezeBertForTokenClassification,
            SqueezeBertModel,
            SqueezeBertPreTrainedModel,
        )
        from .models.stablelm import (
            StableLmForCausalLM,
            StableLmForSequenceClassification,
            StableLmForTokenClassification,
            StableLmModel,
            StableLmPreTrainedModel,
        )
        from .models.starcoder2 import (
            Starcoder2ForCausalLM,
            Starcoder2ForSequenceClassification,
            Starcoder2ForTokenClassification,
            Starcoder2Model,
            Starcoder2PreTrainedModel,
        )
        from .models.superglue import (
            SuperGlueForKeypointMatching,
            SuperGluePreTrainedModel,
        )
        from .models.superpoint import (
            SuperPointForKeypointDetection,
            SuperPointPreTrainedModel,
        )
        from .models.swiftformer import (
            SwiftFormerForImageClassification,
            SwiftFormerModel,
            SwiftFormerPreTrainedModel,
        )
        from .models.swin import (
            SwinBackbone,
            SwinForImageClassification,
            SwinForMaskedImageModeling,
            SwinModel,
            SwinPreTrainedModel,
        )
        from .models.swin2sr import (
            Swin2SRForImageSuperResolution,
            Swin2SRModel,
            Swin2SRPreTrainedModel,
        )
        from .models.swinv2 import (
            Swinv2Backbone,
            Swinv2ForImageClassification,
            Swinv2ForMaskedImageModeling,
            Swinv2Model,
            Swinv2PreTrainedModel,
        )
        from .models.switch_transformers import (
            SwitchTransformersEncoderModel,
            SwitchTransformersForConditionalGeneration,
            SwitchTransformersModel,
            SwitchTransformersPreTrainedModel,
            SwitchTransformersSparseMLP,
            SwitchTransformersTop1Router,
        )
        from .models.t5 import (
            T5EncoderModel,
            T5ForConditionalGeneration,
            T5ForQuestionAnswering,
            T5ForSequenceClassification,
            T5ForTokenClassification,
            T5Model,
            T5PreTrainedModel,
            load_tf_weights_in_t5,
        )
        from .models.table_transformer import (
            TableTransformerForObjectDetection,
            TableTransformerModel,
            TableTransformerPreTrainedModel,
        )
        from .models.tapas import (
            TapasForMaskedLM,
            TapasForQuestionAnswering,
            TapasForSequenceClassification,
            TapasModel,
            TapasPreTrainedModel,
            load_tf_weights_in_tapas,
        )
        from .models.textnet import (
            TextNetBackbone,
            TextNetForImageClassification,
            TextNetModel,
            TextNetPreTrainedModel,
        )
        from .models.time_series_transformer import (
            TimeSeriesTransformerForPrediction,
            TimeSeriesTransformerModel,
            TimeSeriesTransformerPreTrainedModel,
        )
        from .models.timesformer import (
            TimesformerForVideoClassification,
            TimesformerModel,
            TimesformerPreTrainedModel,
        )
        from .models.timm_backbone import TimmBackbone
        from .models.timm_wrapper import (
            TimmWrapperForImageClassification,
            TimmWrapperModel,
            TimmWrapperPreTrainedModel,
        )
        from .models.trocr import (
            TrOCRForCausalLM,
            TrOCRPreTrainedModel,
        )
        from .models.tvp import (
            TvpForVideoGrounding,
            TvpModel,
            TvpPreTrainedModel,
        )
        from .models.udop import (
            UdopEncoderModel,
            UdopForConditionalGeneration,
            UdopModel,
            UdopPreTrainedModel,
        )
        from .models.umt5 import (
            UMT5EncoderModel,
            UMT5ForConditionalGeneration,
            UMT5ForQuestionAnswering,
            UMT5ForSequenceClassification,
            UMT5ForTokenClassification,
            UMT5Model,
            UMT5PreTrainedModel,
        )
        from .models.unispeech import (
            UniSpeechForCTC,
            UniSpeechForPreTraining,
            UniSpeechForSequenceClassification,
            UniSpeechModel,
            UniSpeechPreTrainedModel,
        )
        from .models.unispeech_sat import (
            UniSpeechSatForAudioFrameClassification,
            UniSpeechSatForCTC,
            UniSpeechSatForPreTraining,
            UniSpeechSatForSequenceClassification,
            UniSpeechSatForXVector,
            UniSpeechSatModel,
            UniSpeechSatPreTrainedModel,
        )
        from .models.univnet import UnivNetModel
        from .models.upernet import (
            UperNetForSemanticSegmentation,
            UperNetPreTrainedModel,
        )
        from .models.video_llava import (
            VideoLlavaForConditionalGeneration,
            VideoLlavaPreTrainedModel,
            VideoLlavaProcessor,
        )
        from .models.videomae import (
            VideoMAEForPreTraining,
            VideoMAEForVideoClassification,
            VideoMAEModel,
            VideoMAEPreTrainedModel,
        )
        from .models.vilt import (
            ViltForImageAndTextRetrieval,
            ViltForImagesAndTextClassification,
            ViltForMaskedLM,
            ViltForQuestionAnswering,
            ViltForTokenClassification,
            ViltModel,
            ViltPreTrainedModel,
        )
        from .models.vipllava import (
            VipLlavaForConditionalGeneration,
            VipLlavaPreTrainedModel,
        )
        from .models.vision_encoder_decoder import VisionEncoderDecoderModel
        from .models.vision_text_dual_encoder import VisionTextDualEncoderModel
        from .models.visual_bert import (
            VisualBertForMultipleChoice,
            VisualBertForPreTraining,
            VisualBertForQuestionAnswering,
            VisualBertForRegionToPhraseAlignment,
            VisualBertForVisualReasoning,
            VisualBertModel,
            VisualBertPreTrainedModel,
        )
        from .models.vit import (
            ViTForImageClassification,
            ViTForMaskedImageModeling,
            ViTModel,
            ViTPreTrainedModel,
        )
        from .models.vit_mae import (
            ViTMAEForPreTraining,
            ViTMAEModel,
            ViTMAEPreTrainedModel,
        )
        from .models.vit_msn import (
            ViTMSNForImageClassification,
            ViTMSNModel,
            ViTMSNPreTrainedModel,
        )
        from .models.vitdet import (
            VitDetBackbone,
            VitDetModel,
            VitDetPreTrainedModel,
        )
        from .models.vitmatte import (
            VitMatteForImageMatting,
            VitMattePreTrainedModel,
        )
        from .models.vitpose import (
            VitPoseForPoseEstimation,
            VitPosePreTrainedModel,
        )
        from .models.vitpose_backbone import VitPoseBackbone, VitPoseBackbonePreTrainedModel
        from .models.vits import (
            VitsModel,
            VitsPreTrainedModel,
        )
        from .models.vivit import (
            VivitForVideoClassification,
            VivitModel,
            VivitPreTrainedModel,
        )
        from .models.wav2vec2 import (
            Wav2Vec2ForAudioFrameClassification,
            Wav2Vec2ForCTC,
            Wav2Vec2ForMaskedLM,
            Wav2Vec2ForPreTraining,
            Wav2Vec2ForSequenceClassification,
            Wav2Vec2ForXVector,
            Wav2Vec2Model,
            Wav2Vec2PreTrainedModel,
        )
        from .models.wav2vec2_bert import (
            Wav2Vec2BertForAudioFrameClassification,
            Wav2Vec2BertForCTC,
            Wav2Vec2BertForSequenceClassification,
            Wav2Vec2BertForXVector,
            Wav2Vec2BertModel,
            Wav2Vec2BertPreTrainedModel,
        )
        from .models.wav2vec2_conformer import (
            Wav2Vec2ConformerForAudioFrameClassification,
            Wav2Vec2ConformerForCTC,
            Wav2Vec2ConformerForPreTraining,
            Wav2Vec2ConformerForSequenceClassification,
            Wav2Vec2ConformerForXVector,
            Wav2Vec2ConformerModel,
            Wav2Vec2ConformerPreTrainedModel,
        )
        from .models.wavlm import (
            WavLMForAudioFrameClassification,
            WavLMForCTC,
            WavLMForSequenceClassification,
            WavLMForXVector,
            WavLMModel,
            WavLMPreTrainedModel,
        )
        from .models.whisper import (
            WhisperForAudioClassification,
            WhisperForCausalLM,
            WhisperForConditionalGeneration,
            WhisperModel,
            WhisperPreTrainedModel,
        )
        from .models.x_clip import (
            XCLIPModel,
            XCLIPPreTrainedModel,
            XCLIPTextModel,
            XCLIPVisionModel,
        )
        from .models.xglm import (
            XGLMForCausalLM,
            XGLMModel,
            XGLMPreTrainedModel,
        )
        from .models.xlm import (
            XLMForMultipleChoice,
            XLMForQuestionAnswering,
            XLMForQuestionAnsweringSimple,
            XLMForSequenceClassification,
            XLMForTokenClassification,
            XLMModel,
            XLMPreTrainedModel,
            XLMWithLMHeadModel,
        )
        from .models.xlm_roberta import (
            XLMRobertaForCausalLM,
            XLMRobertaForMaskedLM,
            XLMRobertaForMultipleChoice,
            XLMRobertaForQuestionAnswering,
            XLMRobertaForSequenceClassification,
            XLMRobertaForTokenClassification,
            XLMRobertaModel,
            XLMRobertaPreTrainedModel,
        )
        from .models.xlm_roberta_xl import (
            XLMRobertaXLForCausalLM,
            XLMRobertaXLForMaskedLM,
            XLMRobertaXLForMultipleChoice,
            XLMRobertaXLForQuestionAnswering,
            XLMRobertaXLForSequenceClassification,
            XLMRobertaXLForTokenClassification,
            XLMRobertaXLModel,
            XLMRobertaXLPreTrainedModel,
        )
        from .models.xlnet import (
            XLNetForMultipleChoice,
            XLNetForQuestionAnswering,
            XLNetForQuestionAnsweringSimple,
            XLNetForSequenceClassification,
            XLNetForTokenClassification,
            XLNetLMHeadModel,
            XLNetModel,
            XLNetPreTrainedModel,
            load_tf_weights_in_xlnet,
        )
        from .models.xmod import (
            XmodForCausalLM,
            XmodForMaskedLM,
            XmodForMultipleChoice,
            XmodForQuestionAnswering,
            XmodForSequenceClassification,
            XmodForTokenClassification,
            XmodModel,
            XmodPreTrainedModel,
        )
        from .models.yolos import (
            YolosForObjectDetection,
            YolosModel,
            YolosPreTrainedModel,
        )
        from .models.yoso import (
            YosoForMaskedLM,
            YosoForMultipleChoice,
            YosoForQuestionAnswering,
            YosoForSequenceClassification,
            YosoForTokenClassification,
            YosoModel,
            YosoPreTrainedModel,
        )
        from .models.zamba import (
            ZambaForCausalLM,
            ZambaForSequenceClassification,
            ZambaModel,
            ZambaPreTrainedModel,
        )
        from .models.zamba2 import (
            Zamba2ForCausalLM,
            Zamba2ForSequenceClassification,
            Zamba2Model,
            Zamba2PreTrainedModel,
        )
        from .models.zoedepth import (
            ZoeDepthForDepthEstimation,
            ZoeDepthPreTrainedModel,
        )

        # Optimization
        from .optimization import (
            Adafactor,
            get_constant_schedule,
            get_constant_schedule_with_warmup,
            get_cosine_schedule_with_warmup,
            get_cosine_with_hard_restarts_schedule_with_warmup,
            get_inverse_sqrt_schedule,
            get_linear_schedule_with_warmup,
            get_polynomial_decay_schedule_with_warmup,
            get_scheduler,
            get_wsd_schedule,
        )
        from .pytorch_utils import Conv1D, apply_chunking_to_forward, prune_layer

        # Trainer
        from .trainer import Trainer
        from .trainer_pt_utils import torch_distributed_zero_first
        from .trainer_seq2seq import Seq2SeqTrainer

    # TensorFlow
    try:
        if not is_tf_available():
            raise OptionalDependencyNotAvailable()
    except OptionalDependencyNotAvailable:
        # Import the same objects as dummies to get them in the namespace.
        # They will raise an import error if the user tries to instantiate / use them.
        from .utils.dummy_tf_objects import *
    else:
        from .generation import (
            TFForcedBOSTokenLogitsProcessor,
            TFForcedEOSTokenLogitsProcessor,
            TFForceTokensLogitsProcessor,
            TFGenerationMixin,
            TFLogitsProcessor,
            TFLogitsProcessorList,
            TFLogitsWarper,
            TFMinLengthLogitsProcessor,
            TFNoBadWordsLogitsProcessor,
            TFNoRepeatNGramLogitsProcessor,
            TFRepetitionPenaltyLogitsProcessor,
            TFSuppressTokensAtBeginLogitsProcessor,
            TFSuppressTokensLogitsProcessor,
            TFTemperatureLogitsWarper,
            TFTopKLogitsWarper,
            TFTopPLogitsWarper,
        )
        from .keras_callbacks import KerasMetricCallback, PushToHubCallback
        from .modeling_tf_utils import (
            TFPreTrainedModel,
            TFSequenceSummary,
            TFSharedEmbeddings,
            shape_list,
        )

        # Optimization
        from .optimization_tf import (
            AdamWeightDecay,
            GradientAccumulator,
            WarmUp,
            create_optimizer,
        )

    try:
        if not is_flax_available():
            raise OptionalDependencyNotAvailable()
    except OptionalDependencyNotAvailable:
        # Import the same objects as dummies to get them in the namespace.
        # They will raise an import error if the user tries to instantiate / use them.
        from .utils.dummy_flax_objects import *
    else:
        from .generation import (
            FlaxForcedBOSTokenLogitsProcessor,
            FlaxForcedEOSTokenLogitsProcessor,
            FlaxForceTokensLogitsProcessor,
            FlaxGenerationMixin,
            FlaxLogitsProcessor,
            FlaxLogitsProcessorList,
            FlaxLogitsWarper,
            FlaxMinLengthLogitsProcessor,
            FlaxSuppressTokensAtBeginLogitsProcessor,
            FlaxSuppressTokensLogitsProcessor,
            FlaxTemperatureLogitsWarper,
            FlaxTopKLogitsWarper,
            FlaxTopPLogitsWarper,
            FlaxWhisperTimeStampLogitsProcessor,
        )
        from .modeling_flax_utils import FlaxPreTrainedModel

else:
    import sys

    _import_structure = {k: set(v) for k, v in _import_structure.items()}

    import_structure = define_import_structure(Path(__file__).parent / "models", prefix="models")
    import_structure[frozenset({})].update(_import_structure)

    sys.modules[__name__] = _LazyModule(
        __name__,
        globals()["__file__"],
        import_structure,
        module_spec=__spec__,
        extra_objects={"__version__": __version__},
    )


if not is_tf_available() and not is_torch_available() and not is_flax_available():
    logger.warning_advice(
        "None of PyTorch, TensorFlow >= 2.0, or Flax have been found. "
        "Models won't be available and only tokenizers, configuration "
        "and file/data utilities can be used."
    )<|MERGE_RESOLUTION|>--- conflicted
+++ resolved
@@ -1498,7 +1498,6 @@
             "load_tf_weights_in_bert",
         ]
     )
-<<<<<<< HEAD
     _import_structure["models.bert_generation"].extend(
         [
             "BertGenerationDecoder",
@@ -5195,8 +5194,6 @@
         TorchAoConfig,
         VptqConfig,
     )
-=======
->>>>>>> 4005e30c
 
     try:
         if not is_tokenizers_available():
@@ -5204,7 +5201,6 @@
     except OptionalDependencyNotAvailable:
         from .utils.dummy_tokenizers_objects import *
     else:
-<<<<<<< HEAD
         # Fast tokenizers imports
         from .models.albert import AlbertTokenizerFast
         from .models.arlow import ArlowTokenizerFast
@@ -5273,8 +5269,6 @@
         from .models.xglm import XGLMTokenizerFast
         from .models.xlm_roberta import XLMRobertaTokenizerFast
         from .models.xlnet import XLNetTokenizerFast
-=======
->>>>>>> 4005e30c
         from .tokenization_utils_fast import PreTrainedTokenizerFast
 
     try:
@@ -5305,10 +5299,7 @@
         from .utils.dummy_torchvision_objects import *
     else:
         from .image_processing_utils_fast import BaseImageProcessorFast
-<<<<<<< HEAD
-=======
         from .video_processing_utils import BaseVideoProcessor
->>>>>>> 4005e30c
 
     try:
         if not (is_torchvision_available() and is_timm_available()):
