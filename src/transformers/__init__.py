--- conflicted
+++ resolved
@@ -1481,7 +1481,6 @@
             "BeitPreTrainedModel",
         ]
     )
-<<<<<<< HEAD
     _import_structure["models.bert"].extend(
         [
             "BertForMaskedLM",
@@ -1496,28 +1495,6 @@
             "BertPreTrainedModel",
             "load_tf_weights_in_bert",
         ]
-=======
-
-    # bitsandbytes config
-    from .utils.quantization_config import (
-        AqlmConfig,
-        AutoRoundConfig,
-        AwqConfig,
-        BitNetQuantConfig,
-        BitsAndBytesConfig,
-        CompressedTensorsConfig,
-        EetqConfig,
-        FbgemmFp8Config,
-        FineGrainedFP8Config,
-        GPTQConfig,
-        HiggsConfig,
-        HqqConfig,
-        QuantoConfig,
-        QuarkConfig,
-        SpQRConfig,
-        TorchAoConfig,
-        VptqConfig,
->>>>>>> 2932f318
     )
     _import_structure["models.bert_generation"].extend(
         [
@@ -5200,7 +5177,7 @@
         AqlmConfig,
         AutoRoundConfig,
         AwqConfig,
-        BitNetConfig,
+        BitNetQuantConfig,
         BitsAndBytesConfig,
         CompressedTensorsConfig,
         EetqConfig,
