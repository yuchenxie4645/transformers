--- conflicted
+++ resolved
@@ -53,11 +53,8 @@
 else:
     VIDEO_PROCESSOR_MAPPING_NAMES = OrderedDict(
         [
-<<<<<<< HEAD
             ("arlow", "ArlowVideoProcessor"),
-=======
             ("glm46v", "Glm46VVideoProcessor"),
->>>>>>> 66d57110
             ("glm4v", "Glm4vVideoProcessor"),
             ("instructblip", "InstructBlipVideoVideoProcessor"),
             ("instructblipvideo", "InstructBlipVideoVideoProcessor"),
