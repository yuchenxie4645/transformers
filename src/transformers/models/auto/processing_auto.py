--- conflicted
+++ resolved
@@ -48,11 +48,8 @@
         ("align", "AlignProcessor"),
         ("altclip", "AltCLIPProcessor"),
         ("aria", "AriaProcessor"),
-<<<<<<< HEAD
         ("arlow", "ArlowProcessor"),
-=======
         ("audioflamingo3", "AudioFlamingo3Processor"),
->>>>>>> 66d57110
         ("aya_vision", "AyaVisionProcessor"),
         ("bark", "BarkProcessor"),
         ("blip", "BlipProcessor"),
